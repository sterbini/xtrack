# copyright ############################### #
# This file is part of the Xtrack Package.  #
# Copyright (c) CERN, 2023.                 #
# ######################################### #
import numpy as np
import pytest
import xobjects as xo
import xpart as xp
from cpymad.madx import Madx
from xobjects.test_helpers import for_all_test_contexts

import xtrack as xt
from xtrack.mad_loader import MadLoader
from xtrack.slicing import Strategy, Uniform


@pytest.mark.parametrize(
    'k0, k1, length',
    [
        (-0.1, 0, 0.9),
        (0, 0, 0.9),
        (-0.1, 0.12, 0.9),
        (0, 0.12, 0.8),
        (0.15, -0.23, 0.9),
        (0, 0.13, 1.7),
    ]
)
@for_all_test_contexts
def test_combined_function_dipole_against_madx(test_context, k0, k1, length):
    """
    Test the combined function dipole against madx. We import bends from madx
    using use_true_thick_bend=False, and the true bend is not in madx.
    """

    p0 = xp.Particles(
        mass0=xp.PROTON_MASS_EV,
        beta0=0.5,
        x=0.01,
        px=0.1,
        y=-0.03,
        py=0.001,
        zeta=0.1,
        delta=[-0.8, -0.5, -0.1, 0, 0.1, 0.5, 0.8],
        _context=test_context,
    )
    mad = Madx()
    mad.input(f"""
    ss: sequence, l={length};
        b: sbend, at={length / 2}, angle={k0 * length}, k1={k1}, l={length};
    endsequence;
    beam;
    use, sequence=ss;
    """)

    ml = MadLoader(mad.sequence.ss, allow_thick=True)
    line_thick = ml.make_line()
    line_thick.build_tracker(_context=test_context)
    line_thick.config.XTRACK_USE_EXACT_DRIFTS = True # to be consistent with madx for large angle and k0 = 0

    for ii in range(len(p0.x)):
        mad.input(f"""
        beam, particle=proton, pc={p0.p0c[ii] / 1e9}, sequence=ss, radiate=FALSE;

        track, onepass, onetable;
        start, x={p0.x[ii]}, px={p0.px[ii]}, y={p0.y[ii]}, py={p0.py[ii]}, \
            t={p0.zeta[ii]/p0.beta0[ii]}, pt={p0.ptau[ii]};
        run, turns=1;
        endtrack;
        """)

        mad_results = mad.table.mytracksumm[-1]

        part = p0.copy(_context=test_context)
        line_thick.track(part, _force_no_end_turn_actions=True)
        part.move(_context=xo.context_default)

        xt_tau = part.zeta/part.beta0
        assert np.allclose(part.x[ii], mad_results.x, atol=1e-11, rtol=0)
        assert np.allclose(part.px[ii], mad_results.px, atol=1e-11, rtol=0)
        assert np.allclose(part.y[ii], mad_results.y, atol=1e-11, rtol=0)
        assert np.allclose(part.py[ii], mad_results.py, atol=1e-11, rtol=0)
        assert np.allclose(xt_tau[ii], mad_results.t, atol=1e-10, rtol=0)
        assert np.allclose(part.ptau[ii], mad_results.pt, atol=1e-11, rtol=0)


def test_thick_bend_survey():
    circumference = 10
    rho = circumference / (2 * np.math.pi)
    h = 1 / rho
    k = 1 / rho

    p0 = xp.Particles(p0c=7e12, mass0=xp.PROTON_MASS_EV, x=0.7, px=-0.4, delta=0.0)

    el = xt.Bend(k0=k, h=h, length=circumference, num_multipole_kicks=0, model='full')
    line = xt.Line(elements=[el])
    line.reset_s_at_end_turn = False
    line.build_tracker()

    s_array = np.linspace(0, circumference, 1000)

    X0_array = np.zeros_like(s_array)
    Z0_array = np.zeros_like(s_array)

    X_array = np.zeros_like(s_array)
    Z_array = np.zeros_like(s_array)

    for ii, s in enumerate(s_array):
        p = p0.copy()

        el.length = s
        el.knl = np.array([3e-4, 4e-4, 0, 0, 0]) * s / circumference
        line.track(p)

        theta = s / rho

        X0 = -rho * (1 - np.cos(theta))
        Z0 = rho * np.sin(theta)

        ex_X = np.cos(theta)
        ex_Z = np.sin(theta)

        X0_array[ii] = X0
        Z0_array[ii] = Z0

        X_array[ii] = X0 + p.x[0] * ex_X
        Z_array[ii] = Z0 + p.x[0] * ex_Z

    Xmid = (np.min(X_array) + np.max(X_array)) / 2
    Zmid = (np.min(Z_array) + np.max(Z_array)) / 2
    Xc = X_array - Xmid
    Zc = Z_array - Zmid
    rhos = np.sqrt(Xc ** 2 + Zc ** 2)
    errors = np.max(np.abs(rhos - 10 / (2 * np.math.pi)))
    assert errors < 2e-6


@for_all_test_contexts
@pytest.mark.parametrize('element_type', [xt.Bend, xt.CombinedFunctionMagnet])
@pytest.mark.parametrize('h', [0.0, 0.1])
def test_thick_multipolar_component(test_context, element_type, h):
    bend_length = 1.0
    k0 = h
    knl = np.array([0.0, 0.01, -0.02, 0.03])
    ksl = np.array([0.0, -0.03, 0.02, -0.01])
    num_kicks = 2

    # Bend with a multipolar component
    bend_with_mult = element_type(
        k0=k0,
        h=h,
        length=bend_length,
        knl=knl,
        ksl=ksl,
        num_multipole_kicks=num_kicks,
    )

    # Separate bend and a corresponding multipole
    bend_no_mult = element_type(
        k0=k0,
        h=h,
        length=bend_length / (num_kicks + 1),
        num_multipole_kicks=0,
    )
    multipole = xt.Multipole(
        knl=knl / num_kicks,
        ksl=ksl / num_kicks,
    )

    # Two lines that should be equivalent
    line_no_slices = xt.Line(
        elements=[bend_with_mult],
        element_names=['bend_with_mult'],
    )
    line_with_slices = xt.Line(
        elements={'bend_no_mult': bend_no_mult, 'multipole': multipole},
        element_names=(['bend_no_mult', 'multipole'] * num_kicks) + ['bend_no_mult'],
    )

    # Track some particles
    p0 = xp.Particles(x=0.1, px=0.2, y=0.3, py=0.4, zeta=0.5, delta=0.6,
                      _context=test_context)

    p_no_slices = p0.copy(_context=test_context)
    line_no_slices.build_tracker(_context=test_context)
    line_no_slices.track(p_no_slices)

    p_with_slices = p0.copy()
    line_with_slices.build_tracker(_context=test_context)
    line_with_slices.track(p_with_slices, turn_by_turn_monitor='ONE_TURN_EBE')

    p_no_slices.move(_context=xo.context_default)
    p_with_slices.move(_context=xo.context_default)

    # Check that the results are the same
    for attr in ['x', 'px', 'y', 'py', 'zeta', 'delta']:
        assert np.allclose(
            getattr(p_no_slices, attr),
            getattr(p_with_slices, attr),
            atol=1e-14,
            rtol=0,
        )


@pytest.mark.parametrize(
    'with_knobs',
    [True, False],
    ids=['with knobs', 'no knobs'],
)
@pytest.mark.parametrize(
    'use_true_thick_bends',
    [True, False],
    ids=['true bend', 'combined function magnet'],
)
@pytest.mark.parametrize('bend_type', ['rbend', 'sbend'])
def test_import_thick_bend_from_madx(use_true_thick_bends, with_knobs, bend_type):
    mad = Madx()
    mad.options.rbarc = False

    mad.input(f"""
    knob_a := 1.0;
    knob_b := 2.0;
    ! Make the sequence a bit longer to accommodate rbends
    ss: sequence, l:=2 * knob_b, refer=entry;
        elem: {bend_type}, at=0, angle:=0.1 * knob_a, l:=knob_b,
            k0:=0.2 * knob_a, k1=0, k2:=0.4 * knob_a,
            fint:=0.5 * knob_a, hgap:=0.6 * knob_a,
            e1:=0.7 * knob_a, e2:=0.8 * knob_a;
    endsequence;
    """)
    mad.beam()
    mad.use(sequence='ss')

    line = xt.Line.from_madx_sequence(
        sequence=mad.sequence.ss,
        deferred_expressions=with_knobs,
        allow_thick=True,
    )
    line.configure_bend_model(core={False: 'expanded', True: 'full'}[
                              use_true_thick_bends])

    elem_den = line['elem_den']
    elem = line['elem']
    elem_dex = line['elem_dex']

    # Check that the line has correct values to start with
    assert elem.model == {False: 'expanded', True: 'full'}[use_true_thick_bends]
    assert isinstance(elem_den, xt.DipoleEdge)
    assert isinstance(elem_dex, xt.DipoleEdge)

    # Element:
    assert np.isclose(elem.length, 2.0, atol=1e-16)
    assert np.isclose(elem.k0, 0.2, atol=1e-16)
    assert np.isclose(elem.h, 0.05, atol=1e-16)  # h = angle / L
    assert np.allclose(elem.ksl, 0.0, atol=1e-16)

    assert np.allclose(
        elem.knl,
        np.array([0, 0, 0.8, 0, 0]),  # knl = [0, 0, k2 * L, 0, 0]
        atol=1e-16,
    )

    # Edges:
    assert np.isclose(elem_den.fint, 0.5, atol=1e-16)
    assert np.isclose(elem_den.hgap, 0.6, atol=1e-16)
    assert np.isclose(elem_den.e1,
                      {'rbend': 0.7 + 0.1 / 2, 'sbend': 0.7}[bend_type],
                      atol=1e-16)
    assert np.isclose(elem_den.k, 0.2, atol=1e-16)

    assert np.isclose(elem_dex.fint, 0.5, atol=1e-16)
    assert np.isclose(elem_dex.hgap, 0.6, atol=1e-16)
    assert np.isclose(elem_dex.e1,
                     {'rbend': 0.8 + 0.1 / 2, 'sbend': 0.8}[bend_type],
                      atol=1e-16)
    assert np.isclose(elem_dex.k, 0.2, atol=1e-16)

    # Finish the test here if we are not using knobs
    if not with_knobs:
        assert line.vars is None
        return

    # Change the knob values
    line.vars['knob_a'] = 2.0
    line.vars['knob_b'] = 3.0

    # Verify that the line has been adjusted correctly
    # Element:
    assert np.isclose(elem.length, 3.0, atol=1e-16)
    assert np.isclose(elem.k0, 0.4, atol=1e-16)
    assert np.isclose(elem.h, 0.2 / 3.0, atol=1e-16)  # h = angle / length
    assert np.allclose(elem.ksl, 0.0, atol=1e-16)

    assert np.allclose(
        elem.knl,
        np.array([0, 0, 2.4, 0, 0]),  # knl = [0, 0, k2 * L, 0, 0]
        atol=1e-16,
    )

    # Edges:
    assert np.isclose(elem_den.fint, 1.0, atol=1e-16)
    assert np.isclose(elem_den.hgap, 1.2, atol=1e-16)
    assert np.isclose(elem_den.e1,
        {'rbend': 1.4 + 0.2 / 2, 'sbend': 1.4}[bend_type],
        atol=1e-16)
    assert np.isclose(elem_den.k, 0.4, atol=1e-16)

    assert np.isclose(elem_dex.fint, 1.0, atol=1e-16)
    assert np.isclose(elem_dex.hgap, 1.2, atol=1e-16)
    assert np.isclose(elem_dex.e1,
        {'rbend': 1.6 + 0.2 / 2, 'sbend': 1.6}[bend_type],
        atol=1e-16)
    assert np.isclose(elem_dex.k, 0.4, atol=1e-16)


@pytest.mark.parametrize('with_knobs', [False, True])
def test_import_thick_quad_from_madx(with_knobs):
    mad = Madx()

    mad.input(f"""
    knob_a := 0.0;
    knob_b := 2.0;
    ss: sequence, l:=knob_b, refer=entry;
        elem: quadrupole, at=0, k1:=0.1 + knob_a, k1s:=0.2 + knob_a, l:=knob_b;
    endsequence;
    """)
    mad.beam()
    mad.use(sequence='ss')

    line = xt.Line.from_madx_sequence(
        sequence=mad.sequence.ss,
        allow_thick=True,
        deferred_expressions=with_knobs,
    )

    elem_tilt_entry = line['elem_tilt_entry']
    elem = line['elem']
    elem_tilt_exit = line['elem_tilt_exit']

    # Verify that the line has been imported correctly
    assert np.isclose(elem.length, 2.0, atol=1e-16)
    assert np.isclose(elem.k1, 0.5 * np.sqrt(0.01 + 0.04), atol=1e-16)

    expected_tilt_before = -np.arctan2(0.2, 0.1) / 2
    tilt_entry = elem_tilt_entry.angle / 180 * np.math.pi  # rotation takes degrees
    assert np.isclose(tilt_entry, expected_tilt_before, atol=1e-16)
    tilt_exit = elem_tilt_exit.angle / 180 * np.math.pi  # ditto
    assert np.isclose(-expected_tilt_before, tilt_exit, atol=1e-16)

    # Finish the test here if we are not using knobs
    if not with_knobs:
        assert line.vars is None
        return

    # Change the knob values
    line.vars['knob_a'] = 1.0
    line.vars['knob_b'] = 3.0

    # Verify that the line has been adjusted correctly
    assert np.isclose(elem.length, 3.0, atol=1e-16)
    assert np.isclose(elem.k1, 0.5 * np.sqrt(1.21 + 1.44), atol=1e-16)

    expected_tilt_after = -np.arctan2(1.2, 1.1) / 2
    changed_tilt_entry = elem_tilt_entry.angle / 180 * np.math.pi  # rotation takes degrees
    assert np.isclose(changed_tilt_entry, expected_tilt_after, atol=1e-16)
    changed_tilt_exit = elem_tilt_exit.angle / 180 * np.math.pi  # ditto
    assert np.isclose(-expected_tilt_after, changed_tilt_exit, atol=1e-16)


@pytest.mark.parametrize(
    'with_knobs',
    [True, False],
    ids=['with knobs', 'no knobs'],
)
@pytest.mark.parametrize('bend_type', ['rbend', 'sbend'])
def test_import_thick_bend_from_madx_and_slice(
        with_knobs,
        bend_type,
):
    mad = Madx()
    mad.options.rbarc = False
    mad.input(f"""
    knob_a := 1.0;
    knob_b := 2.0;
    ! Make the sequence a bit longer to accommodate rbends
    ss: sequence, l:=2 * knob_b, refer=entry;
        elem: {bend_type}, at=0, angle:=0.1 * knob_a, l:=knob_b,
            k0:=0.2 * knob_a, k1=0, k2:=0.4 * knob_a,
            fint:=0.5 * knob_a, hgap:=0.6 * knob_a,
            e1:=0.7 * knob_a, e2:=0.8 * knob_a;
    endsequence;
    """)
    mad.beam()
    mad.use(sequence='ss')

    line = xt.Line.from_madx_sequence(
        sequence=mad.sequence.ss,
        deferred_expressions=with_knobs,
        allow_thick=True,
    )

    line.slice_thick_elements(slicing_strategies=[Strategy(Uniform(2))])

    elems = [line[f'elem..{ii}'] for ii in range(2)]
    drifts = [line[f'drift_elem..{ii}'] for ii in range(2)]

    # Verify that the slices are correct
    for elem in elems:
        assert np.isclose(elem.length, 1.0, atol=1e-16)
        assert np.allclose(elem.knl, [0.2, 0, 0.4, 0, 0], atol=1e-16)
        assert np.allclose(elem.ksl, 0, atol=1e-16)
        assert np.isclose(elem.hxl, 0.05, atol=1e-16)
        assert np.isclose(elem.hyl, 0, atol=1e-16)

    for drift in drifts:
        assert np.isclose(drift.length, 2/3, atol=1e-16)

    # Finish the test here if we are not using knobs
    if not with_knobs:
        assert line.vars is None
        return

    # Change the knob values
    line.vars['knob_a'] = 2.0
    line.vars['knob_b'] = 3.0

    # Verify that the line has been adjusted correctly
    for elem in elems:
        assert np.isclose(elem.length, 1.5, atol=1e-16)
        assert np.allclose(elem.knl, [0.6, 0., 1.2, 0, 0], atol=1e-16)
        assert np.allclose(elem.ksl, 0, atol=1e-16)
        assert np.isclose(elem.hxl, 0.1, atol=1e-16)  # hl = angle / slice_count
        assert np.isclose(elem.hyl, 0, atol=1e-16)

    for drift in drifts:
        assert np.isclose(drift.length, 1, atol=1e-16)


@pytest.mark.parametrize(
    'with_knobs',
    [True, False],
    ids=['with knobs', 'no knobs'],
)
def test_import_thick_quad_from_madx_and_slice(with_knobs):
    mad = Madx()
    mad.input(f"""
    knob_a := 0.0;
    knob_b := 2.0;
    ss: sequence, l:=knob_b, refer=entry;
        elem: quadrupole, at=0, k1:=0.1 + knob_a, k1s:=0.2 + knob_a, l:=knob_b;
    endsequence;
    """)
    mad.beam()
    mad.use(sequence='ss')

    line = xt.Line.from_madx_sequence(
        sequence=mad.sequence.ss,
        deferred_expressions=with_knobs,
        allow_thick=True,
    )

    line.slice_thick_elements(slicing_strategies=[Strategy(Uniform(2))])

    elems = [line[f'elem..{ii}'] for ii in range(2)]
    drifts = [line[f'drift_elem..{ii}'] for ii in range(2)]

    # Verify that the slices are correct
    for elem in elems:
        assert np.isclose(elem.length, 1.0, atol=1e-16)
        expected_k1l = 0.5 * np.sqrt(0.01 + 0.04) * 2
        assert np.allclose(elem.knl, [0, expected_k1l / 2, 0, 0, 0], atol=1e-16)
        assert np.allclose(elem.ksl, 0, atol=1e-16)
        assert np.isclose(elem.hxl, 0, atol=1e-16)
        assert np.isclose(elem.hyl, 0, atol=1e-16)

    for drift in drifts:
        assert np.isclose(drift.length, 2/3, atol=1e-16)

    # Finish the test here if we are not using knobs
    if not with_knobs:
        assert line.vars is None
        return

    # Change the knob values
    line.vars['knob_a'] = 2.0
    line.vars['knob_b'] = 3.0

    # Verify that the line has been adjusted correctly
    for elem in elems:
        assert np.isclose(elem.length, 1.5, atol=1e-16)
        expected_k1l = 0.5 * np.sqrt(2.2 ** 2 + 2.1 ** 2) * 3
        assert np.allclose(elem.knl, [0, expected_k1l / 2, 0, 0, 0], atol=1e-16)
        assert np.allclose(elem.ksl, 0, atol=1e-16)
        assert np.isclose(elem.hxl, 0, atol=1e-16)
        assert np.isclose(elem.hyl, 0, atol=1e-16)

    for drift in drifts:
        assert np.isclose(drift.length, 1, atol=1e-16)


@for_all_test_contexts
def test_fringe_implementations(test_context):

    fringe = xt.DipoleEdge(k=0.12, fint=100, hgap=0.035, model='full')

    line = xt.Line(elements=[fringe])
    line.particle_ref = xp.Particles(mass0=xp.PROTON_MASS_EV, beta0=0.5)
    line.build_tracker(_context=test_context)

    p0 = line.build_particles(px=0.5, py=0.001, y=0.01, delta=0.1)

    p_ng = p0.copy()
    p_ptc = p0.copy()

    R_ng = line.compute_one_turn_matrix_finite_differences(particle_on_co=p0.copy())
    line.track(p_ng)
    line.config.XTRACK_FRINGE_FROM_PTC = True
    R_ptc = line.compute_one_turn_matrix_finite_differences(particle_on_co=p0.copy())
    line.track(p_ptc)

    p_ng.move(_context=xo.context_default)
    p_ptc.move(_context=xo.context_default)

    assert np.isclose(p_ng.x, p_ptc.x, rtol=0, atol=1e-10)
    assert np.isclose(p_ng.px, p_ptc.px, rtol=0, atol=1e-12)
    assert np.isclose(p_ng.y, p_ptc.y, rtol=0, atol=1e-12)
    assert np.isclose(p_ng.py, p_ptc.py, rtol=0, atol=1e-12)
    assert np.isclose(p_ng.delta, p_ptc.delta, rtol=0, atol=1e-12)
    assert np.isclose(p_ng.s, p_ptc.s, rtol=0, atol=1e-12)
    assert np.isclose(p_ng.zeta, p_ptc.zeta, rtol=0, atol=1e-10)

    assert np.isclose(np.linalg.det(R_ng), 1, rtol=0, atol=1e-8) # Symplecticity check
    assert np.isclose(np.linalg.det(R_ptc), 1, rtol=0, atol=1e-8) # Symplecticity check


@for_all_test_contexts
def test_backtrack_with_bend_quadrupole_and_cfm(test_context):

    # Check bend
    b = xt.Bend(k0=0.2, h=0.1, length=1.0)
    line = xt.Line(elements=[b])
    line.particle_ref = xp.Particles(mass0=xp.PROTON_MASS_EV, beta0=0.5)
    line.reset_s_at_end_turn = False
    line.build_tracker(_context=test_context)

    p0 = line.build_particles(x=0.01, px=0.02, y=0.03, py=0.04,
                            zeta=0.05, delta=0.01)
    p1 = p0.copy(_context=test_context)
    line.track(p1)
    p2 = p1.copy(_context=test_context)
    line.track(p2, backtrack=True)

    p0.move(_context=xo.context_default)
    p2.move(_context=xo.context_default)
    assert np.allclose(p2.s, p0.s, atol=1e-15, rtol=0)
    assert np.allclose(p2.x, p0.x, atol=1e-15, rtol=0)
    assert np.allclose(p2.px, p0.px, atol=1e-15, rtol=0)
    assert np.allclose(p2.y, p0.y, atol=1e-15, rtol=0)
    assert np.allclose(p2.py, p0.py, atol=1e-15, rtol=0)
    assert np.allclose(p2.zeta, p0.zeta, atol=1e-15, rtol=0)
    assert np.allclose(p2.delta, p0.delta, atol=1e-15, rtol=0)

    p3 = p1.copy(_context=test_context)
    line.configure_bend_model(core='full')
    line.track(p3, backtrack=True)
    p3.move(_context=xo.context_default)
    assert np.all(p3.state == -30)
    p4 = p1.copy(_context=test_context)
    line.configure_bend_model(core='expanded')
    b.num_multipole_kicks = 3
    line.track(p4, backtrack=True)
    p4.move(_context=xo.context_default)
    assert np.all(p4.state == -31)

    # Same for quadrupole
    q = xt.Quadrupole(k1=0.2, length=1.0)
    line = xt.Line(elements=[q])
    line.particle_ref = xp.Particles(mass0=xp.PROTON_MASS_EV, beta0=0.5)
    line.reset_s_at_end_turn = False
    line.build_tracker(_context=test_context)
    p0 = line.build_particles(x=0.01, px=0.02, y=0.03, py=0.04,
                                zeta=0.05, delta=0.01)
    p1 = p0.copy(_context=test_context)
    line.track(p1)
    p2 = p1.copy(_context=test_context)
    line.track(p2, backtrack=True)

    p0.move(_context=xo.context_default)
    p2.move(_context=xo.context_default)
    assert np.allclose(p2.s, p0.s, atol=1e-15, rtol=0)
    assert np.allclose(p2.x, p0.x, atol=1e-15, rtol=0)
    assert np.allclose(p2.px, p0.px, atol=1e-15, rtol=0)
    assert np.allclose(p2.y, p0.y, atol=1e-15, rtol=0)
    assert np.allclose(p2.py, p0.py, atol=1e-15, rtol=0)
    assert np.allclose(p2.zeta, p0.zeta, atol=1e-15, rtol=0)
    assert np.allclose(p2.delta, p0.delta, atol=1e-15, rtol=0)

    p4 = p1.copy(_context=test_context)
    q.num_multipole_kicks = 4
    line.track(p4, backtrack=True)
    p4.move(_context=xo.context_default)
    assert np.all(p4.state == -31)

    # Same for dipole edge
    de = xt.DipoleEdge(e1=0.1, k=3, fint=0.3)
    line = xt.Line(elements=[de])
    line.particle_ref = xp.Particles(mass0=xp.PROTON_MASS_EV, beta0=0.5)
    line.reset_s_at_end_turn = False
    line.build_tracker(_context=test_context)
    p0 = line.build_particles(x=0.01, px=0.02, y=0.03, py=0.04,
                                zeta=0.05, delta=0.01)
    p1 = p0.copy(_context=test_context)
    line.track(p1)
    p1.move(_context=xo.context_default)
    assert np.all(p1.state == 1)
    line.configure_bend_model(edge='full')
    p2 = p1.copy(_context=test_context)
    line.track(p2, backtrack=True)
    p2.move(_context=xo.context_default)
    assert np.all(p2.state == -32)

    # Same for combined function magnet
    cfm = xt.CombinedFunctionMagnet(length=1.0, k1=0.2, h=0.1)
    line = xt.Line(elements=[cfm])
    line.particle_ref = xp.Particles(mass0=xp.PROTON_MASS_EV, beta0=0.5)
    line.reset_s_at_end_turn = False
    line.build_tracker(_context=test_context)

    p0 = line.build_particles(x=0.01, px=0.02, y=0.03, py=0.04,
                            zeta=0.05, delta=0.01)
    p1 = p0.copy(_context=test_context)
    line.track(p1)
    p2 = p1.copy(_context=test_context)
    line.track(p2, backtrack=True)

    p0.move(_context=xo.context_default)
    p2.move(_context=xo.context_default)
    assert np.allclose(p2.s, p0.s, atol=1e-15, rtol=0)
    assert np.allclose(p2.x, p0.x, atol=1e-15, rtol=0)
    assert np.allclose(p2.px, p0.px, atol=1e-15, rtol=0)
    assert np.allclose(p2.y, p0.y, atol=1e-15, rtol=0)
    assert np.allclose(p2.py, p0.py, atol=1e-15, rtol=0)
    assert np.allclose(p2.zeta, p0.zeta, atol=1e-15, rtol=0)
    assert np.allclose(p2.delta, p0.delta, atol=1e-15, rtol=0)

    line.configure_bend_model(core='expanded')
    cfm.num_multipole_kicks = 3
    p4 = p1.copy(_context=test_context)
    line.track(p4, backtrack=True)
    p4.move(_context=xo.context_default)
    assert np.all(p4.state == -31)

def test_import_thick_with_apertures_and_slice():
    mad = Madx()

    mad.input("""
    k1=0.2;
    tilt=0.1;

    elm: sbend,
        k1:=k1,
        l=1,
        angle=0.1,
        tilt=0.2,
        apertype="rectellipse",
        aperture={0.1,0.2,0.11,0.22},
        aper_tol={0.1,0.2,0.3},
        aper_tilt:=tilt,
        aper_offset={0.2, 0.3};

    seq: sequence, l=1;
    elm: elm, at=0.5;
    endsequence;

    beam;
    use, sequence=seq;
    """)

    line = xt.Line.from_madx_sequence(
        sequence=mad.sequence.seq,
        allow_thick=True,
        install_apertures=True,
        deferred_expressions=True,
        use_compound_elements=True,
    )

    assert line.get_compound_subsequence('elm') == [
        'elm_entry', 'elm_aper_tilt_entry', 'elm_aper_offset_entry',
        'elm_aper',
        'elm_aper_offset_exit', 'elm_aper_tilt_exit',
        'elm_tilt_entry', 'elm_den', 'elm', 'elm_dex', 'elm_tilt_exit',
        'elm_exit',
    ]

    rad_to_deg = 180 / np.pi

    def _assert_eq(a, b):
        assert np.isclose(a, b, atol=1e-16)

    _assert_eq(line[f'elm_aper_tilt_entry'].angle, 0.1 * rad_to_deg)
    _assert_eq(line[f'elm_aper_tilt_exit'].angle, -0.1 * rad_to_deg)
    _assert_eq(line[f'elm_aper_offset_entry'].dx, 0.2)
    _assert_eq(line[f'elm_aper_offset_entry'].dy, 0.3)
    _assert_eq(line[f'elm_aper_offset_exit'].dx, -0.2)
    _assert_eq(line[f'elm_aper_offset_exit'].dy, -0.3)
    _assert_eq(line[f'elm_aper'].max_x, 0.1)
    _assert_eq(line[f'elm_aper'].max_y, 0.2)
    _assert_eq(line[f'elm_aper'].a_squ, 0.11 ** 2)
    _assert_eq(line[f'elm_aper'].b_squ, 0.22 ** 2)

    _assert_eq(line[f'elm_tilt_entry'].angle, 0.2 * rad_to_deg)
    _assert_eq(line[f'elm_tilt_exit'].angle, -0.2 * rad_to_deg)

    line.slice_thick_elements(slicing_strategies=[Strategy(Uniform(2))])

    assert line.get_compound_subsequence('elm') == [
        'elm_entry',                    # entry marker
        'elm_aper_tilt_entry..0',       # ┐
        'elm_aper_offset_entry..0',     # │
        'elm_aper..0',                  # ├ entry edge aperture
        'elm_aper_offset_exit..0',      # │
        'elm_aper_tilt_exit..0',        # ┘
        'elm_tilt_entry..0',            # ┐
        'elm_den',                      # ├ entry edge (+transform)
        'elm_tilt_exit..0',             # ┘
        'drift_elm..0',                 # drift 0
        'elm_aper_tilt_entry..1',       # ┐
        'elm_aper_offset_entry..1',     # │
        'elm_aper..1',                  # ├ slice 1 aperture
        'elm_aper_offset_exit..1',      # │
        'elm_aper_tilt_exit..1',        # ┘
        'elm_tilt_entry..1',            # ┐
        'elm..0',                       # ├ slice 0 (+transform)
        'elm_tilt_exit..1',             # ┘
        'drift_elm..1',                 # drift 1
        'elm_aper_tilt_entry..2',       # ┐
        'elm_aper_offset_entry..2',     # │
        'elm_aper..2',                  # ├ slice 2 aperture
        'elm_aper_offset_exit..2',      # │
        'elm_aper_tilt_exit..2',        # ┘
        'elm_tilt_entry..2',            # ┐
        'elm..1',                       # ├ slice 1 (+transform)
        'elm_tilt_exit..2',             # ┘
        'drift_elm..2',                 # drift 2
        'elm_aper_tilt_entry..3',       # ┐
        'elm_aper_offset_entry..3',     # │
        'elm_aper..3',                  # ├ exit edge aperture
        'elm_aper_offset_exit..3',      # │
        'elm_aper_tilt_exit..3',        # ┘
        'elm_tilt_entry..3',            # ┐
        'elm_dex',                      # ├ exit edge (+transform)
        'elm_tilt_exit..3',             # ┘
        'elm_exit',                     # exit marker
    ]

    for i in range(4):
        _assert_eq(line[f'elm_aper_tilt_entry..{i}'].angle, 0.1 * rad_to_deg)
        _assert_eq(line[f'elm_aper_tilt_exit..{i}'].angle, -0.1 * rad_to_deg)
        _assert_eq(line[f'elm_aper_offset_entry..{i}'].dx, 0.2)
        _assert_eq(line[f'elm_aper_offset_entry..{i}'].dy, 0.3)
        _assert_eq(line[f'elm_aper_offset_exit..{i}'].dx, -0.2)
        _assert_eq(line[f'elm_aper_offset_exit..{i}'].dy, -0.3)
        _assert_eq(line[f'elm_aper..{i}'].max_x, 0.1)
        _assert_eq(line[f'elm_aper..{i}'].max_y, 0.2)
        _assert_eq(line[f'elm_aper..{i}'].a_squ, 0.11 ** 2)
        _assert_eq(line[f'elm_aper..{i}'].b_squ, 0.22 ** 2)

        _assert_eq(line[f'elm_tilt_entry..{i}'].angle, 0.2 * rad_to_deg)
        _assert_eq(line[f'elm_tilt_exit..{i}'].angle, -0.2 * rad_to_deg)

<<<<<<< HEAD
@for_all_test_contexts
def test_sextupole(test_context):
    k2 = 3.
    k2s = 5.
    length = 0.4

    line_thin = xt.Line(elements=[
        xt.Drift(length=length/2),
        xt.Multipole(knl=[0., 0., k2 * length],
                    ksl=[0., 0., k2s * length],
                    length=length),
        xt.Drift(length=length/2),
    ])
    line_thin.build_tracker(_context=test_context)

    line_thick = xt.Line(elements=[
        xt.Sextupole(k2=k2, k2s=k2s, length=length),
    ])
    line_thick.build_tracker(_context=test_context)

    p = xt.Particles(
        p0c=6500e9,
        x=[-3e-2, -2e-3, 0, 1e-3, 2e-3, 3e-2],
        px=[1e-6, 2e-6,  0, 2e-6, 1e-6, 1e-6],
        y=[-2e-2, -5e-3, 0, 5e-3, -4e-3, 2e-2],
        py=[2e-6, 4e-6,  0, 2e-6, 1e-6, 1e-6],
        delta=[1e-3, 2e-3, 0, -2e-3, -1e-3, -1e-3],
        zeta=[-5e-2, -6e-3, 0, 6e-3, 5e-3, 5e-2],
    )

    p_thin = p.copy(_context=test_context)
    p_thick = p.copy(_context=test_context)

    line_thin.track(p_thin)
    line_thick.track(p_thick)

    p_thin.move(_context=xo.context_default)
    p_thick.move(_context=xo.context_default)
    assert np.allclose(p_thin.x, p_thick.x, rtol=0, atol=1e-14)
    assert np.allclose(p_thin.px, p_thick.px, rtol=0, atol=1e-14)
    assert np.allclose(p_thin.y, p_thick.y, rtol=0, atol=1e-14)
    assert np.allclose(p_thin.py, p_thick.py, rtol=0, atol=1e-14)
    assert np.allclose(p_thin.delta, p_thick.delta, rtol=0, atol=1e-14)
    assert np.allclose(p_thin.zeta, p_thick.zeta, rtol=0, atol=1e-14)

    # slicing
    Teapot = xt.slicing.Teapot
    Strategy = xt.slicing.Strategy

    line_sliced = line_thick.copy()
    line_sliced.slice_thick_elements(
        slicing_strategies=[Strategy(slicing=Teapot(5))])
    line_sliced.build_tracker(_context=test_context)

    p_sliced = p.copy(_context=test_context)
    line_sliced.track(p_sliced)

    p_sliced.move(_context=xo.context_default)
    assert np.allclose(p_sliced.x, p_thick.x, rtol=0, atol=5e-6)
    assert np.allclose(p_sliced.px, p_thick.px, rtol=0.01, atol=1e-10)
    assert np.allclose(p_sliced.y, p_thick.y, rtol=0, atol=5e-6)
    assert np.allclose(p_sliced.py, p_thick.py, rtol=0.01, atol=1e-10)
    assert np.allclose(p_sliced.delta, p_thick.delta, rtol=0, atol=1e-14)
    assert np.allclose(p_sliced.zeta, p_thick.zeta, rtol=0, atol=2e-7)

    p_thick.move(_context=test_context)
    p_thin.move(_context=test_context)
    p_sliced.move(_context=test_context)

    line_thin.track(p_thin, backtrack=True)
    line_thick.track(p_thick, backtrack=True)
    line_sliced.track(p_sliced, backtrack=True)

    p_thick.move(_context=xo.context_default)
    p_thin.move(_context=xo.context_default)
    p_sliced.move(_context=xo.context_default)

    assert np.allclose(p_thin.x, p.x, rtol=0, atol=1e-14)
    assert np.allclose(p_thin.px, p.px, rtol=0, atol=1e-14)
    assert np.allclose(p_thin.y, p.y, rtol=0, atol=1e-14)
    assert np.allclose(p_thin.py, p.py, rtol=0, atol=1e-14)
    assert np.allclose(p_thin.delta, p.delta, rtol=0, atol=1e-14)

    assert np.allclose(p_thick.x, p.x, rtol=0, atol=1e-14)
    assert np.allclose(p_thick.px, p.px, rtol=0, atol=1e-14)
    assert np.allclose(p_thick.y, p.y, rtol=0, atol=1e-14)
    assert np.allclose(p_thick.py, p.py, rtol=0, atol=1e-14)
    assert np.allclose(p_thick.delta, p.delta, rtol=0, atol=1e-14)

    assert np.allclose(p_sliced.x, p.x, rtol=0, atol=1e-14)
    assert np.allclose(p_sliced.px, p.px, rtol=0, atol=1e-14)
    assert np.allclose(p_sliced.y, p.y, rtol=0, atol=1e-14)
    assert np.allclose(p_sliced.py, p.py, rtol=0, atol=1e-14)
    assert np.allclose(p_sliced.delta, p.delta, rtol=0, atol=1e-14)
    assert np.allclose(p_sliced.zeta, p.zeta, rtol=0, atol=1e-14)

    from cpymad.madx import Madx
    mad = Madx()
    mad.input(f"""
        knob_a := 1.0;
        knob_b := 2.0;
        knob_l := 0.4;
        ss: sequence, l:=2 * knob_b, refer=entry;
            elem: sextupole, at=0, l:=knob_l, k2:=3*knob_a, k2s:=5*knob_b;
        endsequence;
        """)
    mad.beam()
    mad.use(sequence='ss')

    line_mad = xt.Line.from_madx_sequence(mad.sequence.ss, allow_thick=True,
                                        deferred_expressions=True)
    line_mad.build_tracker()

    elem = line_mad['elem']
    assert isinstance(elem, xt.Sextupole)
    assert np.isclose(elem.length, 0.4, rtol=0, atol=1e-14)
    assert np.isclose(elem.k2, 3, rtol=0, atol=1e-14)
    assert np.isclose(elem.k2s, 10, rtol=0, atol=1e-14)

    line_mad.vv['knob_a'] = 0.5
    line_mad.vv['knob_b'] = 0.6
    line_mad.vv['knob_l'] = 0.7

    assert np.isclose(elem.length, 0.7, rtol=0, atol=1e-14)
    assert np.isclose(elem.k2, 1.5, rtol=0, atol=1e-14)
    assert np.isclose(elem.k2s, 3.0, rtol=0, atol=1e-14)
=======

@pytest.mark.parametrize(
    'ks, ksi, length',
    [
        # thick:
        (-0.1, 0, 0.9),
        (0, 0, 0.9),
        (0.13, 0, 1.6),
    ]
)
@for_all_test_contexts
def test_solenoid_against_madx(test_context, ks, ksi, length):
    p0 = xp.Particles(
        mass0=xp.PROTON_MASS_EV,
        beta0=[0.15, 0.5, 0.85, 0.15, 0.5, 0.85, 0.5],
        x=-0.03,
        y=0.01,
        px=-0.1,
        py=0.1,
        zeta=0.1,
        delta=[-0.8, -0.5, -0.1, 0, 0.1, 0.5, 0.8],
        _context=test_context,
    )

    mad = Madx()
    if length == 0:
        dr_len = 1e-11
        mad.input(f"""
        ss: sequence, l={dr_len};
            sol: solenoid, at=0, ks={ks}, ksi={ksi}, l=0;
            ! since in MAD-X we can't track a zero-length line, we put in
            ! this tiny drift here at the end of the sequence:
            dr: drift, at={dr_len / 2}, l={dr_len};
        endsequence;
        beam;
        use, sequence=ss;
        """)
    else:
        mad.input(f"""
        ss: sequence, l={length};
            sol: solenoid, at={length / 2}, ks={ks}, ksi={ksi}, l={length};
        endsequence;
        beam;
        use, sequence=ss;
        """)

    ml = MadLoader(mad.sequence.ss, allow_thick=True)
    line_thick = ml.make_line()
    line_thick.build_tracker(_context=test_context)
    line_thick.config.XTRACK_USE_EXACT_DRIFTS = True  # to be consistent with madx

    for ii in range(len(p0.x)):
        mad.input(f"""
        beam, particle=proton, pc={p0.p0c[ii] / 1e9}, sequence=ss, radiate=FALSE;

        track, onepass, onetable;
        start, x={p0.x[ii]}, px={p0.px[ii]}, y={p0.y[ii]}, py={p0.py[ii]}, \
            t={p0.zeta[ii]/p0.beta0[ii]}, pt={p0.ptau[ii]};
        run,
            turns=1,
            track_harmon=1e-15;  ! since in this test we don't care about
              ! losing particles due to t difference, we set track_harmon to
              ! something very small, to make t_max large.
        endtrack;
        """)

        mad_results = mad.table.mytracksumm[-1]

        part = p0.copy(_context=test_context)
        line_thick.track(part, _force_no_end_turn_actions=True)
        part.move(_context=xo.context_default)

        xt_tau = part.zeta/part.beta0
        assert np.allclose(part.x[ii], mad_results.x, atol=1e-10, rtol=0), 'x'
        assert np.allclose(part.px[ii], mad_results.px, atol=1e-11, rtol=0), 'px'
        assert np.allclose(part.y[ii], mad_results.y, atol=1e-10, rtol=0), 'y'
        assert np.allclose(part.py[ii], mad_results.py, atol=1e-11, rtol=0), 'py'
        assert np.allclose(xt_tau[ii], mad_results.t, atol=1e-9, rtol=0), 't'
        assert np.allclose(part.ptau[ii], mad_results.pt, atol=1e-11, rtol=0), 'pt'
        assert np.allclose(part.s[ii], mad_results.s, atol=1e-11, rtol=0), 's'


@for_all_test_contexts
def test_solenoid_thick_drift_like(test_context):
    solenoid = xt.Solenoid(ks=1.001e-9, length=1, _context=test_context)
    drift = xt.Drift(length=1, _context=test_context)

    p0 = xp.Particles(
        x=0.1, px=0.2, y=0.3, py=0.4, zeta=0.5, delta=0.6,
        _context=test_context,
    )

    p_sol = p0.copy()
    solenoid.track(p_sol)

    p_drift = p0.copy()
    drift.track(p_drift)

    assert np.allclose(p_sol.x, p_drift.x, atol=1e-9)
    assert np.allclose(p_sol.px, p_drift.px, atol=1e-9)
    assert np.allclose(p_sol.y, p_drift.y, atol=1e-9)
    assert np.allclose(p_sol.py, p_drift.py, atol=1e-9)
    assert np.allclose(p_sol.zeta, p_drift.zeta, atol=1e-9)
    assert np.allclose(p_sol.delta, p_drift.delta, atol=1e-9)


@for_all_test_contexts
@pytest.mark.parametrize(
    'length, expected', [
        (2 * np.pi / np.sqrt(2), [1, 0, -1, 0, 2*np.pi, 0]),
        (np.pi / np.sqrt(2), [0, 0.5, 0, 0.5, np.pi, 0]),
    ],
)
def test_solenoid_thick_analytic(test_context, length, expected):
    solenoid = xt.Solenoid(
        ks=1,
        length=length,
        _context=test_context,
    )

    p0 = xp.Particles(
        x=1,
        px=0,
        y=-1,
        py=0,
        _context=test_context,
    )

    p_sol = p0.copy()
    solenoid.track(p_sol)

    assert np.allclose(p_sol.x, expected[0], atol=1e-9)
    assert np.allclose(p_sol.px, expected[1], atol=1e-9)
    assert np.allclose(p_sol.y, expected[2], atol=1e-9)
    assert np.allclose(p_sol.py, expected[3], atol=1e-9)
    delta_ell = (p_sol.s - p_sol.zeta) * p_sol.rvv
    assert np.allclose(delta_ell, expected[4], atol=1e-9)
    assert np.allclose(p_sol.delta, expected[5], atol=1e-9)
    assert np.allclose(p_sol.s, length, atol=1e-9)
>>>>>>> fcc06fff
<|MERGE_RESOLUTION|>--- conflicted
+++ resolved
@@ -767,7 +767,6 @@
         _assert_eq(line[f'elm_tilt_entry..{i}'].angle, 0.2 * rad_to_deg)
         _assert_eq(line[f'elm_tilt_exit..{i}'].angle, -0.2 * rad_to_deg)
 
-<<<<<<< HEAD
 @for_all_test_contexts
 def test_sextupole(test_context):
     k2 = 3.
@@ -894,7 +893,6 @@
     assert np.isclose(elem.length, 0.7, rtol=0, atol=1e-14)
     assert np.isclose(elem.k2, 1.5, rtol=0, atol=1e-14)
     assert np.isclose(elem.k2s, 3.0, rtol=0, atol=1e-14)
-=======
 
 @pytest.mark.parametrize(
     'ks, ksi, length',
@@ -1033,5 +1031,4 @@
     delta_ell = (p_sol.s - p_sol.zeta) * p_sol.rvv
     assert np.allclose(delta_ell, expected[4], atol=1e-9)
     assert np.allclose(p_sol.delta, expected[5], atol=1e-9)
-    assert np.allclose(p_sol.s, length, atol=1e-9)
->>>>>>> fcc06fff
+    assert np.allclose(p_sol.s, length, atol=1e-9)