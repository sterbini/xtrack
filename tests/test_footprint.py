--- conflicted
+++ resolved
@@ -21,13 +21,8 @@
     line.particle_ref = xp.Particles(mass0=xp.PROTON_MASS_EV, p0c=7e12)
     line.build_tracker(_context=test_context)
 
-<<<<<<< HEAD
-        line.vars['i_oct_b1'] = 0
-        fp0 = line.get_footprint(nemitt_x=nemitt_x, nemitt_y=nemitt_y)
-=======
     line.vars['i_oct_b1'] = 0
     fp0 = line.get_footprint(nemitt_x=nemitt_x, nemitt_y=nemitt_y)
->>>>>>> b170d85d
 
     line.vars['i_oct_b1'] = 500
     fp1 = line.get_footprint(nemitt_x=nemitt_x, nemitt_y=nemitt_y,
@@ -74,15 +69,9 @@
     assert np.isclose(np.max(fp1.qy[:]) - np.min(fp1.qy[:]), 4.4e-3, rtol=0, atol=1e-4)
 
 
-<<<<<<< HEAD
-        line.vars['i_oct_b1'] = 0
-        fp0_jgrid = line.get_footprint(nemitt_x=nemitt_x, nemitt_y=nemitt_y,
-                                mode='uniform_action_grid')
-=======
     line.vars['i_oct_b1'] = 0
     fp0_jgrid = line.get_footprint(nemitt_x=nemitt_x, nemitt_y=nemitt_y,
                             mode='uniform_action_grid')
->>>>>>> b170d85d
 
     assert hasattr(fp0, 'theta_grid')
     assert hasattr(fp0, 'r_grid')
@@ -105,19 +94,11 @@
     assert np.isclose(np.max(fp0.qx[:]) - np.min(fp0.qx[:]), 0.0003, rtol=0, atol=2e-5)
     assert np.isclose(np.max(fp0.qy[:]) - np.min(fp0.qy[:]), 0.0003, rtol=0, atol=2e-5)
 
-<<<<<<< HEAD
-        line.vars['i_oct_b1'] = 500
-        fp1_jgrid = line.get_footprint(nemitt_x=nemitt_x, nemitt_y=nemitt_y,
-                                    x_norm_range=[0.01, 6], y_norm_range=[0.01, 6],
-                                    n_x_norm=9, n_y_norm=8,
-                                    mode='uniform_action_grid')
-=======
     line.vars['i_oct_b1'] = 500
     fp1_jgrid = line.get_footprint(nemitt_x=nemitt_x, nemitt_y=nemitt_y,
                                 x_norm_range=[0.01, 6], y_norm_range=[0.01, 6],
                                 n_x_norm=9, n_y_norm=8,
                                 mode='uniform_action_grid')
->>>>>>> b170d85d
 
     assert hasattr(fp1_jgrid,  'Jx_grid')
     assert hasattr(fp1_jgrid,  'Jy_grid')
