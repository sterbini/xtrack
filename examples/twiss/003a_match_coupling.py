--- conflicted
+++ resolved
@@ -10,11 +10,10 @@
 line_b1 = xt.Line.from_dict(dct_b1)
 
 context = xo.ContextCupy()
-context = xo.ContextCpu()
+#context = xo.ContextCpu()
 context = xo.ContextPyopencl()
 
 tracker = line_b1.build_tracker(_context=context)
-
 target_qx = 62.315
 target_qy = 60.325
 
@@ -25,30 +24,12 @@
 tracker.vars['cmiskew'] = 1e-3
 
 # Match coupling
-<<<<<<< HEAD
-tracker.match(verbose=True,
+tracker.match(verbose=True, restore_if_fail=False, solver='bfgs',
     vary=[
         xt.Vary(name='cmrskew', limits=[-0.5e-2, 0.5e-2]),
         xt.Vary(name='cmiskew', limits=[-0.5e-2, 0.5e-2])],
     targets=[
-        xt.Target('c_minus', 0, tol=2e-4)])
-=======
-tracker.match(vary=['cmrskew', 'cmiskew'],
-    targets = [('c_minus', 0, 1e-4)])
+        xt.Target('c_r1_avg', 0, tol=2e-2),
+        xt.Target('c_r2_avg', 0, tol=2e-2),
+        ])
 
-####################
-# Funky feature
-
-
-tracker.vars['cmrskew'] = 7.628484268860683e-05
-tracker.vars['cmiskew'] = 7.628484268860683e-05
-
-cr_values = np.linspace(0.5e-4, 0.8e-4, 100)
-c_minus_values = cr_values * 0
-
-for ii, cr in enumerate(cr_values):
-    print(f"cr = {cr}", end='\r', flush=True)
-    tracker.vars['cmrskew'] = cr
-    tw = tracker.twiss()
-    c_minus_values[ii] = tw.c_minus
->>>>>>> 6975569c
