# copyright ############################### #
# This file is part of the Xtrack Package.  #
# Copyright (c) CERN, 2021.                 #
# ######################################### #

import io
import math
import logging
import json
from contextlib import contextmanager
from copy import deepcopy
<<<<<<< HEAD
from pprint import pformat
from pathlib import Path
=======
from pprint import pp
>>>>>>> 50f6d71f

import numpy as np

import xobjects as xo
import xpart as xp
import xtrack as xt


from .survey import survey_from_tracker
from xtrack.twiss import (compute_one_turn_matrix_finite_differences,
                          find_closed_orbit, twiss_from_tracker)
from .match import match_tracker, closed_orbit_correction
from .tapering import compensate_radiation_energy_loss
from .mad_loader import MadLoader
from .beam_elements import element_classes
from . import beam_elements
from .beam_elements import Drift, BeamElement, Marker, Multipole
from .footprint import Footprint, _footprint_with_linear_rescale

from .general import _print

log = logging.getLogger(__name__)

def mk_class_namespace(extra_classes):
    try:
        import xfields as xf
        all_classes = element_classes + xf.element_classes + extra_classes + (Line,)
    except ImportError:
        all_classes = element_classes + extra_classes
        log.warning("Xfields not installed correctly")

    out = AttrDict()
    for cl in all_classes:
        out[cl.__name__] = cl
    return out


def _is_drift(element): # can be removed if length is zero
    return isinstance(element, (beam_elements.Drift,) )

def _behaves_like_drift(element):
    return hasattr(element, 'behaves_like_drift') and element.behaves_like_drift

def _is_aperture(element):
    return element.__class__.__name__.startswith('Limit')

def _is_thick(element):
    return  hasattr(element, "isthick") and element.isthick

def _allow_backtrack(element):
    return hasattr(element, 'allow_backtrack') and element.allow_backtrack

def _next_name(prefix, names, name_format='{}{}'):
    """Return an available element name by appending a number"""
    if prefix not in names: return prefix
    i = 1
    while name_format.format(prefix, i) in names:
        i += 1
    return name_format.format(prefix, i)

def _dicts_equal(dict1, dict2):
    if not isinstance(dict1, dict) or not isinstance(dict2, dict):
        raise ValueError
    if set(dict1.keys()) != set(dict2.keys()):
        return False
    for key in dict1.keys():
        if hasattr(dict1[key], '__iter__'):
            if not hasattr(dict2[key], '__iter__'):
                return False
            elif isinstance(dict1[key], dict):
                if not isinstance(dict2[key], dict):
                    return False
                else:
                    if not _dicts_equal(dict1[key], dict2[key]):
                        return False
            elif not np.array_equal(dict1[key], dict2[key]):
                return False
        elif dict1[key] != dict2[key]:
            return False
    return True

def _apertures_equal(ap1, ap2):
    if not _is_aperture(ap1) or not _is_aperture(ap2):
        raise ValueError(f"Element {ap1} or {ap2} not an aperture!")
    if ap1.__class__ != ap2.__class__:
        return False
    ap1 = ap1.to_dict()
    ap2 = ap2.to_dict()
    return _dicts_equal(ap1, ap2)

def _lines_equal(line1, line2):
    return _dicts_equal(line1.to_dict(), line2.to_dict())


DEG2RAD = np.pi / 180.

class AttrDict(dict):
    def __init__(self, *args, **kwargs):
        super(AttrDict, self).__init__(*args, **kwargs)
        self.__dict__ = self


class Node:
    def __init__(self, s, what, *, from_=0, name=None):
        """Holds the location of an element or sequence for use with Line.from_sequence

        Args:
            s (float): Location (in m) of what relative to from_.
            what (str, BeamElement or list): Object to place here. Can be an instance of a BeamElement,
                another sequence given as list of At, or the name of a named element.
            from_ (float or str, optional): Reference location for placement, can be the s coordinate (in m)
                or the name of an element or sequence whose location is used.
            name (str, optional): Name of the element to place here. If None, a name is chosen automatically.

        """
        self.s = s
        self.from_ = from_
        self.what = what
        self.name = name

    def __repr__(self):
        return f"Node({self.s}, {self.what}, from_={self.from_}, name={self.name})"

At = Node



def flatten_sequence(nodes, elements={}, sequences={}, copy_elements=False, naming_scheme='{}{}'):
    """Flatten the sequence definition

    Named elements and nested sequences are replaced recursively.
    Node locations are made absolute.

    See Line.from_sequence for details
    """
    flat_nodes = []
    for node in nodes:
        # determine absolute position
        s = node.s
        if isinstance(node.from_, str):
            # relative to another element
            for n in flat_nodes:
                if node.from_ == n.name:
                    s += n.s
                    break
            else:
                raise ValueError(f'Unknown element name {node.from_} passed as from_')
        else:
            s += node.from_

        # find a unique name
        name = node.name or (node.what if isinstance(node.what, str) else 'element')
        name = _next_name(name, [n.name for n in flat_nodes], naming_scheme)

        # determine what to place here
        element = None
        sequence = None
        if isinstance(node.what, str):
            if node.what in elements:
                element = elements[node.what]
                if copy_elements:
                    element = element.copy()
            elif node.what in sequences:
                sequence = sequences[node.what]
            else:
                raise ValueError(f'Unknown element or sequence name {node.what}')
        elif isinstance(node.what, BeamElement):
            element = node.what
        elif hasattr(node.what, '__iter__'):
            sequence = node.what
        else:
            raise ValueError(f'Unknown element type {node.what}')

        # place elements
        if element is not None:
            flat_nodes.append(Node(s, element, name=name))

        # place nested sequences by recursion
        if sequence is not None:
            flat_nodes.append(Node(s, Marker(), name=name))
            for sub in flatten_sequence(sequence, elements=elements, sequences=sequences, copy_elements=copy_elements, naming_scheme=naming_scheme):
                sub_name = naming_scheme.format(name, sub.name)
                flat_nodes.append(Node(s + sub.s, sub.what, name=sub_name))

    return flat_nodes




class Line:

    '''
    Beam line object. `Line.element_names` contains the ordered list of beam
    elements, `Line.element_dict` is a dictionary associating to each name the
    corresponding beam element object.
    '''

    _element_dict = None

    @classmethod
    def from_dict(cls, dct, _context=None, _buffer=None, classes=()):
        '''
        Build a Line from a dictionary. `_context` and `_buffer` can be
        optionally specified.
        '''
        class_dict = mk_class_namespace(classes)

        _buffer = xo.get_a_buffer(context=_context, buffer=_buffer,size=8)

        if isinstance(dct['elements'], dict):
            elements = {}
            num_elements = len(dct['elements'].keys())
            for ii, (kk, ee) in enumerate(dct['elements'].items()):
                if ii % 100 == 0:
                    _print('Loading line from dict: '
                        f'{round(ii/num_elements*100):2d}%  ',end="\r", flush=True)
                elements[kk] = _deserialize_element(ee, class_dict, _buffer)
        elif isinstance(dct['elements'], list):
            elements = []
            num_elements = len(dct['elements'])
            for ii, ee in enumerate(dct['elements']):
                if ii % 100 == 0:
                    _print('Loading line from dict: '
                        f'{round(ii/num_elements*100):2d}%  ',end="\r", flush=True)
                elements.append(_deserialize_element(ee, class_dict, _buffer))
        else:
            raise ValueError('Field `elements` must be a dict or a list')

        self = cls(elements=elements, element_names=dct['element_names'])

        if 'particle_ref' in dct.keys():
            self.particle_ref = xp.Particles.from_dict(dct['particle_ref'],
                                    _context=_buffer.context)

        if '_var_manager' in dct.keys():
            self._init_var_management(dct=dct)

        _print('Done loading line from dict.           ')

        return self

    @classmethod
    def from_json(cls, file, **kwargs):

        if isinstance(file, io.IOBase):
            dct = json.load(file)
        else:
            with open(file, 'r') as fid:
                dct = json.load(fid)

        if 'line' in dct.keys():
            dct_line = dct['line']
        else:
            dct_line = dct

        return cls.from_dict(dct_line, **kwargs)

    @classmethod
    def from_sequence(cls, nodes=None, length=None, elements=None, sequences=None, copy_elements=False,
                      naming_scheme='{}{}', auto_reorder=False, **kwargs):
        """Constructs a line from a sequence definition, inserting drift spaces as needed

        Args:
            nodes (list of Node): Sequence definition.
            length: Total length (in m) of line. Determines drift behind last element.
            elements: Dictionary with named elements, which can be refered to in the sequence definion by name.
            sequences: Dictionary with named sub-sequences, which can be refered to in the sequence definion by name.
            copy_elements (bool): Whether to make copies of elements or not. By default, named elements are
                re-used which is memory efficient but does not allow to change parameters individually.
            naming_scheme (str): Naming scheme to name sub-sequences. A format string accepting two names to be joined.
            auto_reorder (bool): If false (default), nodes must be defined in order of increasing s coordinate,
                otherwise an exception is thrown. If true, nodes can be defined in any order and are re-ordered
                as neseccary. Useful to place additional elements inside of sub-sequences.
            kwargs: Arguments passed to constructor of the line

        Returns:
            An instance of Line

        Examples:
            >>> from xtrack import Line, Node, Multipole
            >>> elements = {
                    'quad': Multipole(length=0.3, knl=[0, +0.50]),
                    'bend': Multipole(length=0.5, knl=[np.pi / 12], hxl=[np.pi / 12]),
                }
            >>> sequences = {
                    'arc': [Node(1, 'quad'), Node(5, 'bend')],
                }
            >>> monitor = ParticlesMonitor(...)
            >>>
            >>> line = Line.from_sequence([
                    # direct element definition
                    Node(3, xt.Multipole(...)),
                    Node(7, xt.Multipole(...), name='quad1'),
                    Node(1, xt.Multipole(...), name='bend1', from_='quad1'),
                    ...
                    # using pre-defined elements by name
                    Node(13, 'quad'),
                    Node(14, 'quad', name='quad3'),
                    Node(2, 'bend', from_='quad3', name='bend2'),
                    ....
                    # using nested sequences
                    Node(5, 'arc', name='section_1'),
                    Node(3, monitor, from_='section_1'),
                ], length = 5, elements=elements, sequences=sequences)
        """

        # flatten the sequence
        nodes = flatten_sequence(nodes, elements=elements, sequences=sequences,
            copy_elements=copy_elements, naming_scheme=naming_scheme)
        if auto_reorder:
            nodes = sorted(nodes, key=lambda node: node.s)

        # add drifts
        element_objects = []
        element_names = []
        drifts = {}
        last_s = 0
        for node in nodes:
            if node.s < last_s:
                raise ValueError(f'Negative drift space from {last_s} to {node.s}'
                    f' ({node.name}). Fix or set auto_reorder=True')
            if _is_thick(node.what):
                raise NotImplementedError(
                    f'Thick elements currently not implemented: {node.name}')

            # insert drift as needed (re-use if possible)
            if node.s > last_s:
                ds = node.s - last_s
                if ds not in drifts:
                    drifts[ds] = Drift(length=ds)
                element_objects.append(drifts[ds])
                element_names.append(_next_name('drift', element_names, naming_scheme))

            # insert element
            element_objects.append(node.what)
            element_names.append(node.name)
            last_s = node.s

        # add last drift
        if length < last_s:
            raise ValueError(f'Last element {node.name} at s={last_s} is outside length {length}')
        element_objects.append(Drift(length=length - last_s))
        element_names.append(_next_name('drift', element_names, naming_scheme))

        return cls(elements=element_objects, element_names=element_names, **kwargs)

    @classmethod
    def from_sixinput(cls, sixinput, classes=()):
        log.warning("\n"
            "WARNING: xtrack.Line.from_sixinput(sixinput) will be removed in future versions.\n"
            "Please use sixinput.generate_xtrack_line()\n")
        line = sixinput.generate_xtrack_line(classes=classes)
        return line

    @classmethod
    def from_madx_sequence(
        cls,
        sequence,
        classes=(),
        ignored_madtypes=(),
        exact_drift=False,
#        drift_threshold=1e-6, # not used anymore with expanded sequences
        deferred_expressions=False,
        install_apertures=False,
        apply_madx_errors=False,
        skip_markers=False,
        merge_drifts=False,
        merge_multipoles=False,
        expressions_for_element_types=None,
        replace_in_expr=None
    ):

        """
        Build a Line from a MAD-X sequence object.
        """

        if not (exact_drift is False):
            raise NotImplementedError("Exact drifts not implemented yet")

        class_namespace=mk_class_namespace(classes)

        loader = MadLoader(sequence,
            classes=class_namespace,
            ignore_madtypes=ignored_madtypes,
            exact_drift=False,
            enable_errors=apply_madx_errors,
            enable_apertures=install_apertures,
            enable_expressions=deferred_expressions,
            skip_markers=skip_markers,
            merge_drifts=merge_drifts,
            merge_multipoles=merge_multipoles,
            expressions_for_element_types=expressions_for_element_types,
            error_table=None,  # not implemented yet
            replace_in_expr=replace_in_expr
            )
        line=loader.make_line()
        return line

    def _init_var_management(self, dct=None):

        from collections import defaultdict
        import xdeps as xd

        _var_values = defaultdict(lambda: 0)
        _var_values.default_factory = None

        manager = xd.Manager()
        _vref = manager.ref(_var_values, 'vars')
        _fref = manager.ref(mathfunctions, 'f')
        _lref = manager.ref(self.element_dict, 'element_refs')

        self._var_management = {}
        self._var_management['data'] = {}
        self._var_management['data']['var_values'] = _var_values

        self._var_management['manager'] = manager
        self._var_management['lref'] = _lref
        self._var_management['vref'] = _vref
        self._var_management['fref'] = _fref

        if dct is not None:
            manager = self._var_management['manager']
            for kk in self._var_management['data'].keys():
                self._var_management['data'][kk].update(
                                            dct['_var_management_data'][kk])
            manager.load(dct['_var_manager'])

    @property
    def config(self):
        return self.tracker.config

    @config.setter
    def config(self, value):
        self.tracker.config = value

    @property
    def vars(self):
        if self._var_management is not None:
            return self._var_management['vref']

    @property
    def element_refs(self):
        if self._var_management is not None:
            return self._var_management['lref']

    @property
    def element_dict(self):
        return self._element_dict

    @element_dict.setter
    def element_dict(self, value):
        if self._element_dict is None:
            self._element_dict = {}
        self._element_dict.clear()
        self._element_dict.update(value)

    def __init__(self, elements=(), element_names=None, particle_ref=None):
        self._radiation_model = None
        self.matrix_responsiveness_tol = None
        self.matrix_stability_tol = None

        if isinstance(elements, dict):
            element_dict = elements
            if element_names is None:
                raise ValueError('`element_names` must be provided'
                                 ' if `elements` is a dictionary.')
        else:
            if element_names is None:
                element_names = [f"e{ii}" for ii in range(len(elements))]
            if len(element_names) > len(set(element_names)):
                log.warning("Repetition found in `element_names` -> renaming")
                old_element_names = element_names
                element_names = []
                counters = {nn: 0 for nn in old_element_names}
                for nn in old_element_names:
                    if counters[nn] > 0:
                        new_nn = nn + '_' + str(counters[nn])
                    else:
                        new_nn = nn
                    counters[nn] += 1
                    element_names.append(new_nn)

            assert len(element_names) == len(elements), (
                "`elements` and `element_names` should have the same length"
            )
            element_dict = dict(zip(element_names, elements))

        self.element_dict = element_dict.copy()  # avoid modifications if user provided
        self.element_names = list(element_names).copy()

        self.particle_ref = particle_ref

        self._var_management = None
        self._needs_rng = False
        self.tracker = None

    def build_tracker(self, **kwargs):
        "Build a tracker associated for the line."
        assert self.tracker is None, 'The line already has an associated tracker'
        import xtrack as xt  # avoid circular import
        self.tracker = xt.Tracker(line=self, **kwargs)
        return self.tracker

    @property
    def elements(self):
        return tuple([self.element_dict[nn] for nn in self.element_names])

    def __getitem__(self, ii):
        if isinstance(ii, str):
            if ii not in self.element_names:
                raise IndexError(f'No installed element with name {ii}')
            return self.element_dict.__getitem__(ii)
        else:
            names = self.element_names.__getitem__(ii)
            if isinstance(names, str):
                return self.element_dict.__getitem__(names)
            else:
                return [self.element_dict[nn] for nn in names]

    def filter_elements(self, mask=None, exclude_types_starting_with=None,
                        _make_tracker=True):
        """
        Return a new line with only the elements satisfying a given condition.
        Other elements are replaced with Drifts.

        Parameters
        ----------
        mask: list of bool
            A list of booleans with the same length as the line.
            If True, the element is kept, otherwise it is replaced with a Drift.
        exclude_types_starting_with: str
            If not None, all elements whose type starts with the given string
            are replaced with Drifts.
        """

        if _make_tracker and self.tracker is not None:
            new_tracker = self.tracker.filter_elements(mask=mask,
                        exclude_types_starting_with=exclude_types_starting_with)
            new_line = new_tracker.line
            new_line.tracker = new_tracker
            return new_line

        if mask is None:
            assert exclude_types_starting_with is not None

        if exclude_types_starting_with is not None:
            assert mask is None
            mask = [not(ee.__class__.__name__.startswith(exclude_types_starting_with))
                    for ee in self.elements]

        new_elements = []
        assert len(mask) == len(self.elements)
        for ff, ee in zip(mask, self.elements):
            if ff:
                new_elements.append(ee)
            else:
                if _is_thick(ee) and not _is_drift(ee):
                    new_elements.append(Drift(length=ee.length))
                else:
                    new_elements.append(Drift(length=0))

        new_line = self.__class__(elements=new_elements,
                              element_names=self.element_names)
        if self.particle_ref is not None:
            new_line.particle_ref = self.particle_ref.copy()

        return new_line

    def cycle(self, index_first_element=None, name_first_element=None,
              _make_tracker=True):

        """
        Cycle the line to start from a given element.

        Parameters
        ----------
        index_first_element: int
            Index of the element to start from
        name_first_element: str
            Name of the element to start from
        """

        if _make_tracker and self.tracker is not None:
            new_tracker = self.tracker.cycle(
                index_first_element=index_first_element,
                name_first_element=name_first_element,
            )
            new_line = new_tracker.line
            new_line.tracker = new_tracker
            return new_line

        if ((index_first_element is not None and name_first_element is not None)
               or (index_first_element is None and name_first_element is None)):
             raise ValueError(
                "Please provide either `index_first_element` or `name_first_element`.")

        if type(index_first_element) is str:
            name_first_element = index_first_element
            index_first_element = None

        if name_first_element is not None:
            assert self.element_names.count(name_first_element) == 1, (
                f"name_first_element={name_first_element} occurs more than once!"
            )
            index_first_element = self.element_names.index(name_first_element)

        new_element_names = (list(self.element_names[index_first_element:])
                             + list(self.element_names[:index_first_element]))

        return self.__class__(
            elements=self.element_dict,
            element_names=new_element_names,
            particle_ref=self.particle_ref,
        )

    def _freeze(self):
        self.element_names = tuple(self.element_names)

    def unfreeze(self):
        """
        Unfreeze the line. This is useful if you want to modify the line
        after it has been frozen (most likely by calling `build_tracker`).
        """
        self.element_names = list(self.element_names)
        if hasattr(self, 'tracker') and self.tracker is not None:
            self.tracker._invalidate()
            self.tracker = None

    def _frozen_check(self):
        if isinstance(self.element_names, tuple):
            raise ValueError(
                'This action is not allowed as the line is frozen!')

    def __getattr__(self, attr):
        # If not in self look in self.tracker (if not None)
        if self.tracker is not None and attr in object.__dir__(self.tracker):
            return getattr(self.tracker, attr)
        elif attr in dir(xt.Tracker):
            # If in Tracker class, ask the used to build the tracker
            raise AttributeError(
                'The tracker is not built. Please call Line.build_tracker()')
        else:
            raise AttributeError(
                f'Line object has no attribute `{attr}`')

    def __dir__(self):
        return list(set(object.__dir__(self) + dir(self.tracker)))

    def __len__(self):
        return len(self.element_names)

    def copy(self, _context=None, _buffer=None):
        '''
        Return a copy of the line.

        Parameters
        ----------
        _context: xobjects.Context
            xobjects context to be used for the copy
        _buffer: xobjects.Buffer
            xobjects buffer to be used for the copy
        '''

        elements = {nn: ee.copy(_context=_context, _buffer=_buffer)
                                    for nn, ee in self.element_dict.items()}
        element_names = [nn for nn in self.element_names]

        out = self.__class__(elements=elements, element_names=element_names)

        if self.particle_ref is not None:
            out.particle_ref = self.particle_ref.copy(
                                        _context=_context, _buffer=_buffer)

        if self._var_management is not None:
            out._init_var_management(dct=self._var_management_to_dict())

        return out

    def _var_management_to_dict(self):
        out = {}
        out['_var_management_data'] = deepcopy(self._var_management['data'])
        out['_var_manager'] = self._var_management['manager'].dump()
        return out

    def to_dict(self, include_var_management=True):

        '''Return a dictionary representation of the line.

        Parameters
        ----------
        include_var_management : bool, optional
            If True (default) the dictionary will contain the information
            needed to restore the line with deferred expressions.
        '''

        out = {}
        out["elements"] = {k: el.to_dict() for k, el in self.element_dict.items()}
        out["element_names"] = self.element_names[:]
        if self.particle_ref is not None:
            out['particle_ref'] = self.particle_ref.to_dict()
        if self._var_management is not None and include_var_management:
            if hasattr(self, '_in_multiline') and self._in_multiline:
                raise ValueError('The line is part ot a MultiLine object. '
                    'To save without expressions please use '
                    '`line.to_dict(include_var_management=False)`.\n'
                    'To save also the deferred expressions please save the '
                    'entire multiline.\n ')

            out.update(self._var_management_to_dict())
        return out

    def to_json(self, file, **kwargs):
        '''Save the line to a json file.

        Parameters
        ----------
        file: str or file-like object
            The file to save to. If a string is provided, a file is opened and
            closed. If a file-like object is provided, it is used directly.
        **kwargs: dict
            Additional keyword arguments are passed to the `Line.to_dict` method.
        '''

        if isinstance(file, io.IOBase):
            json.dump(self.to_dict(**kwargs), file, cls=xo.JEncoder)
        else:
            with open(file, 'w') as fid:
                json.dump(self.to_dict(**kwargs), fid, cls=xo.JEncoder)

    def to_pandas(self):
        '''
        Return a pandas DataFrame with the elements of the line.
        '''

        elements = self.elements
        s_elements = np.array(self.get_s_elements())
        element_types = list(map(lambda e: e.__class__.__name__, elements))
        isthick = np.array(list(map(_is_thick, elements)))

        import pandas as pd

        elements_df = pd.DataFrame({
            'element_type': element_types,
            's': s_elements,
            'name': self.element_names,
            'isthick': isthick,
            'element': elements
        })
        return elements_df

    def insert_element(self, index=None, element=None, name=None, at_s=None,
                       s_tol=1e-6):

        '''Insert an element in the line.

        Parameters
        ----------
        index: int, optional
            Index of the element in the line. If `index` is provided, `at_s`
            must be None.
        element: xline.Element, optional
            Element to be inserted. If `element` is provided, `name` must be
            provided.
        name: str
            Name of the element. If `name` is provided, `element` must be
            provided.
        at_s: float, optional
            Position of the element in the line. If `at_s` is provided, `index`
            must be None.
        s_tol: float, optional
            Tolerance for the position of the element in the line.
        '''

        if isinstance(index, str):
            assert index in self.element_names
            index = self.element_names.index(index)

        assert name is not None
        if element is None:
            assert name in self.element_names
            element  = self.element_dict[name]

        self._frozen_check()

        assert ((index is not None and at_s is None) or
                (index is None and at_s is not None)), (
                    "Either `index` or `at_s` must be provided"
                )

        if at_s is not None:
            s_vect_upstream = np.array(self.get_s_position(mode='upstream'))

            if not _is_thick(element) or np.abs(element.length)==0:
                i_closest = np.argmin(np.abs(s_vect_upstream - at_s))
                if np.abs(s_vect_upstream[i_closest] - at_s) < s_tol:
                    return self.insert_element(index=i_closest,
                                            element=element, name=name)

            s_vect_downstream = np.array(self.get_s_position(mode='downstream'))

            s_start_ele = at_s
            i_first_drift_to_cut = np.where(s_vect_downstream > s_start_ele)[0][0]

            # Shortcut for thin element without drift splitting
            if (not _is_thick(element)
                and np.abs(s_vect_upstream[i_first_drift_to_cut]-at_s)<1e-10):
                    return self.insert_element(index=i_first_drift_to_cut,
                                              element=element, name=name)

            if _is_thick(element) and np.abs(element.length)>0:
                s_end_ele = at_s + element.length
            else:
                s_end_ele = s_start_ele

            i_last_drift_to_cut = np.where(s_vect_upstream < s_end_ele)[0][-1]
            if _is_thick(element) and element.length > 0:
                assert i_first_drift_to_cut <= i_last_drift_to_cut
            name_first_drift_to_cut = self.element_names[i_first_drift_to_cut]
            name_last_drift_to_cut = self.element_names[i_last_drift_to_cut]
            first_drift_to_cut = self.element_dict[name_first_drift_to_cut]
            last_drift_to_cut = self.element_dict[name_last_drift_to_cut]

            assert _is_drift(first_drift_to_cut)
            assert _is_drift(last_drift_to_cut)

            for ii in range(i_first_drift_to_cut, i_last_drift_to_cut+1):
                e_to_replace = self.element_dict[self.element_names[ii]]
                if (not _is_drift(e_to_replace) and
                    not isinstance(e_to_replace, Marker) and
                    not _is_aperture(e_to_replace)):
                    raise ValueError('Cannot replace active element '
                                        f'{self.element_names[ii]}')

            l_left_part = s_start_ele - s_vect_upstream[i_first_drift_to_cut]
            l_right_part = s_vect_downstream[i_last_drift_to_cut] - s_end_ele
            assert l_left_part >= 0
            assert l_right_part >= 0
            name_left = name_first_drift_to_cut + '_part0'
            name_right = name_last_drift_to_cut + '_part1'

            self.element_names[i_first_drift_to_cut:i_last_drift_to_cut] = []
            i_insert = i_first_drift_to_cut

            drift_base = self.element_dict[self.element_names[i_insert]]
            drift_left = drift_base.copy()
            drift_left.length = l_left_part
            drift_right = drift_base.copy()
            drift_right.length = l_right_part

            # Insert
            assert name_left not in self.element_names
            assert name_right not in self.element_names

            names_to_insert = []

            if drift_left.length > 0:
                names_to_insert.append(name_left)
                self.element_dict[name_left] = drift_left
            names_to_insert.append(name)
            self.element_dict[name] = element
            if drift_right.length > 0:
                names_to_insert.append(name_right)
                self.element_dict[name_right] = drift_right

            self.element_names[i_insert] = names_to_insert[-1]
            if len(names_to_insert) > 1:
                for nn in names_to_insert[:-1][::-1]:
                    self.element_names.insert(i_insert, nn)

        else:
            if _is_thick(element) and np.abs(element.length)>0:
                raise NotImplementedError('use `at_s` to insert thick elements')
            assert name not in self.element_dict.keys()
            self.element_dict[name] = element
            self.element_names.insert(index, name)

        return self

    def append_element(self, element, name):

        '''Append element to the end of the lattice

        Parameters
        ----------
        element : object
            Element to append
        name : str
            Name of the element to append
        '''

        self._frozen_check()
        assert name not in self.element_dict.keys()
        self.element_dict[name] = element
        self.element_names.append(name)
        return self

    def get_length(self):
        ll = 0
        for ee in self.elements:
            if _is_thick(ee):
                ll += ee.length

        return ll

    def get_s_elements(self, mode="upstream"):
        '''Get s position for all elements'''
        return self.get_s_position(mode=mode)

    def get_s_position(self, at_elements=None, mode="upstream"):

        '''Get s position for given elements

        Parameters
        ----------
        at_elements : str or list of str
            Name of the element(s) to get s position for (default: all elements)
        mode : str
            "upstream" or "downstream" (default: "upstream")

        Returns
        -------
        s : float or list of float
            s position for given element(s)
        '''

        assert mode in ["upstream", "downstream"]
        s_prev = 0
        s = []
        for ee in self.elements:
            if mode == "upstream":
                s.append(s_prev)
            if _is_thick(ee):
                s_prev += ee.length
            if mode == "downstream":
                s.append(s_prev)

        if at_elements is not None:
            if np.isscalar(at_elements):
                if isinstance(at_elements, str):
                    assert at_elements in self.element_names
                    idx = self.element_names.index(at_elements)
                else:
                    idx = at_elements
                return s[idx]
            else:
                assert all([nn in self.element_names for nn in at_elements])
                return [s[self.element_names.index(nn)] for nn in at_elements]
        else:
            return s

    def remove_markers(self, inplace=True, keep=None):
        '''
        Remove markers from the line

        Parameters
        ----------
        inplace : bool
            If True, remove markers from the line (default: True)
        keep : str or list of str
            Name of the markers to keep (default: None)
        '''

        if self._var_management is not None:
            raise NotImplementedError('`remove_markers` not'
                                      ' available when deferred expressions are'
                                      ' used')

        self._frozen_check()

        if keep is None:
            keep = []
        elif isinstance(keep, str):
            keep = [keep]

        newline = Line(elements=[], element_names=[])

        for ee, nn in zip(self.elements, self.element_names):
            if isinstance(ee, Marker) and nn not in keep:
                continue
            newline.append_element(ee, nn)

        if inplace:
            self.element_names = newline.element_names
            self.element_dict = newline.element_dict
            return self
        else:
            return newline

    def remove_inactive_multipoles(self, inplace=True, keep=None):
        '''
        Remove inactive multipoles from the line
        '''

        if self._var_management is not None:
            raise NotImplementedError('`remove_inactive_multipoles` not'
                                      ' available when deferred expressions are'
                                      ' used')

        self._frozen_check()

        if keep is None:
            keep = []
        elif isinstance(keep, str):
            keep = [keep]

        newline = Line(elements=[], element_names=[])

        for ee, nn in zip(self.elements, self.element_names):
            if isinstance(ee, Multipole) and nn not in keep:
                ctx2np = ee._context.nparray_from_context_array
                aux = ([ee.hxl, ee.hyl]
                        + list(ctx2np(ee.knl)) + list(ctx2np(ee.ksl)))
                if np.sum(np.abs(np.array(aux))) == 0.0:
                    continue
            newline.append_element(ee, nn)

        if inplace:
            self.element_names = newline.element_names
            self.element_dict = newline.element_dict
            return self
        else:
            return newline

    def remove_zero_length_drifts(self, inplace=True, keep=None):
        '''
        Remove zero-length drifts from the line
        '''

        if self._var_management is not None:
            raise NotImplementedError('`remove_zero_length_drifts` not'
                                      ' available when deferred expressions are'
                                      ' used')

        self._frozen_check()

        if keep is None:
            keep = []
        elif isinstance(keep, str):
            keep = [keep]

        newline = Line(elements=[], element_names=[])

        for ee, nn in zip(self.elements, self.element_names):
            if _is_drift(ee) and nn not in keep:
                if ee.length == 0.0:
                    continue
            newline.append_element(ee, nn)

        if inplace:
            self.element_names = newline.element_names
            self.element_dict = newline.element_dict
            return self
        else:
            return newline

    def merge_consecutive_drifts(self, inplace=True, keep=None):
        '''
        Merge consecutive drifts into one drift
        '''

        if self._var_management is not None:
            raise NotImplementedError('`merge_consecutive_drifts` not'
                                      ' available when deferred expressions are'
                                      ' used')

        self._frozen_check()

        if keep is None:
            keep = []
        elif isinstance(keep, str):
            keep = [keep]

        newline = Line(elements=[], element_names=[])

        for ii, (ee, nn) in enumerate(zip(self.elements, self.element_names)):
            if ii == 0:
                newline.append_element(ee.copy(), nn)
                continue

            this_ee = ee if inplace else ee.copy()
            if _is_drift(ee) and not nn in keep:
                prev_nn = newline.element_names[-1]
                prev_ee = newline.element_dict[prev_nn]
                if _is_drift(prev_ee) and not prev_nn in keep:
                    prev_ee.length += ee.length
                else:
                    newline.append_element(this_ee, nn)
            else:
                newline.append_element(this_ee, nn)

        if inplace:
            self.element_names = newline.element_names
            self.element_dict = newline.element_dict
            return self
        else:
            return newline

    # For every occurence of three or more apertures that are the same,
    # only separated by Drifts or Markers, this script removes the
    # middle apertures
    def remove_redundant_apertures(self, inplace=True, keep=None,
                                  drifts_that_need_aperture=[]):
        '''
        Merge consecutive aperture checks by deleting the middle ones
        '''

        # TODO: this probably actually works, but better be safe than sorry
        if self._var_management is not None:
            raise NotImplementedError('`remove_redundant_apertures` not'
                                      ' available when deferred expressions are'
                                      ' used')

        self._frozen_check()

        if keep is None:
            keep = []
        elif isinstance(keep, str):
            keep = [keep]

        aper_to_remove = []
        # current aperture in loop
        aper_0  = None
        # previous aperture in loop (-1)
        aper_m1 = None
        # aperture before previous in loop (-2)
        aper_m2 = None

        for ee, nn in zip(self.elements, self.element_names):
            if ee.__class__.__name__.startswith('Limit'):
            # We encountered a new aperture, shift all previous
                aper_m2 = aper_m1
                aper_m1 = aper_0
                aper_0  = nn
            elif (not isinstance(ee, (Drift, Marker)) 
            or nn in drifts_that_need_aperture):
            # We are in an active element: all previous apertures
            # should be kept in the line
                aper_0  = None
                aper_m1 = None
                aper_m2 = None
            if (aper_m2 is not None
                and _apertures_equal(self.element_dict[aper_0], self.element_dict[aper_m1])
                and _apertures_equal(self.element_dict[aper_m1], self.element_dict[aper_m2])
                ):
                # We found three consecutive apertures (with only Drifts and Markers
                # in between) that are the same, hence the middle one can be removed
                if aper_m1 not in keep:
                    aper_to_remove = [*aper_to_remove, aper_m1]
                    # Middle aperture removed, so the -2 shifts to the -1 position
                    aper_m1 = aper_m2
                    aper_m2 = None

        if inplace:
            newline = self
        else:
            newline = self.copy()

        for name in aper_to_remove:
            newline.element_names.remove(name)

        return newline

    def merge_consecutive_multipoles(self, inplace=True, keep=None):
        '''
        Merge consecutive multipoles into one multipole
        '''

        if self._var_management is not None:
            raise NotImplementedError('`merge_consecutive_multipoles` not'
                                      ' available when deferred expressions are'
                                      ' used')

        self._frozen_check()

        if keep is None:
            keep = []
        elif isinstance(keep, str):
            keep = [keep]

        newline = Line(elements=[], element_names=[])

        for ee, nn in zip(self.elements, self.element_names):
            if len(newline.element_names) == 0:
                newline.append_element(ee, nn)
                continue

            if isinstance(ee, Multipole) and nn not in keep:
                prev_nn = newline.element_names[-1]
                prev_ee = newline.element_dict[prev_nn]
                if (isinstance(prev_ee, Multipole)
                    and prev_ee.hxl==ee.hxl==0 and prev_ee.hyl==ee.hyl==0
                    and prev_nn not in keep
                    ):

                    oo=max(len(prev_ee.knl), len(prev_ee.ksl),
                           len(ee.knl), len(ee.ksl))
                    knl=np.zeros(oo,dtype=float)
                    ksl=np.zeros(oo,dtype=float)
                    for ii,kk in enumerate(prev_ee._xobject.knl):
                        knl[ii]+=kk
                    for ii,kk in enumerate(ee._xobject.knl):
                        knl[ii]+=kk
                    for ii,kk in enumerate(prev_ee._xobject.ksl):
                        ksl[ii]+=kk
                    for ii,kk in enumerate(ee._xobject.ksl):
                        ksl[ii]+=kk
                    newee = Multipole(
                            knl=knl, ksl=ksl, hxl=prev_ee.hxl, hyl=prev_ee.hyl,
                            length=prev_ee.length,
                            radiation_flag=prev_ee.radiation_flag)
                    prev_nn += ('_' + nn)
                    newline.element_dict[prev_nn] = newee
                    newline.element_names[-1] = prev_nn
                else:
                    newline.append_element(ee, nn)
            else:
                newline.append_element(ee, nn)

        if inplace:
            self.element_names = newline.element_names
            self.element_dict = newline.element_dict
            return self
        else:
            return newline

    def use_simple_quadrupoles(self):
        '''
        Replace multipoles having only the normal quadrupolar component
        with quadrupole elements. The element is not replaced when synchrotron
        radiation is active.
        '''
        self._frozen_check()

        for name, element in self.element_dict.items():
            if _is_simple_quadrupole(element):
                fast_quad = beam_elements.SimpleThinQuadrupole(
                    knl=element.knl,
                    _context=element._context,
                )
                self.element_dict[name] = fast_quad

    def use_simple_bends(self):
        '''
        Replace multipoles having only the horizontal dipolar component
        with dipole elements. The element is not replaced when synchrotron
        radiation is active.
        '''
        self._frozen_check()

        for name, element in self.element_dict.items():
            if _is_simple_dipole(element):
                fast_di = beam_elements.SimpleThinBend(
                    knl=element.knl,
                    hxl=element.hxl,
                    length=element.length,
                    _context=element._context,
                )
                self.element_dict[name] = fast_di

    def get_elements_of_type(self, types):
        if not hasattr(types, "__iter__"):
            type_list = [types]
        else:
            type_list = types

        names = []
        elements = []
        for ee, nn in zip(self.elements, self.element_names):
            for tt in type_list:
                if isinstance(ee, tt):
                    names.append(nn)
                    elements.append(ee)

        return elements, names

    def check_aperture(self, needs_aperture=[]):

        '''Check that all active elements have an associated aperture.'''

        elements_df = self.to_pandas()

        elements_df['is_aperture'] = elements_df.name.map(
                                            lambda nn: _is_aperture(self.element_dict[nn]))
        elements_df['i_aperture_upstream'] = np.nan
        elements_df['s_aperture_upstream'] = np.nan
        elements_df['i_aperture_downstream'] = np.nan
        elements_df['s_aperture_downstream'] = np.nan
        num_elements = len(self.element_names)

        # Elements that don't need aperture
        dont_need_aperture = {name: False for name in elements_df['name']}
        for name in elements_df['name']:
            ee = self.element_dict[name]
            if _allow_backtrack(ee) and not name in needs_aperture:
                dont_need_aperture[name] = True

            # Correct isthick for elements that need aperture but have zero length.
            # Use-case example: Before collimators are installed as EverestCollimator
            # (or any BaseCollimator element), they are just Markers or Drifts. We
            # want to enforce that they have an aperture when loading the line (when
            # they are still Drifts), so their names are added to 'needs_aperture'.
            # However, it is enough for them to have an upstream aperture as they are
            # at this stage just Markers (and xcoll takes care of providing the down-
            # stream aperture), so we mark them as thin.
            if name in needs_aperture and hasattr(ee, 'length') and ee.length == 0:
                elements_df.loc[elements_df['name']==name, 'isthick'] = False

        i_prev_aperture = elements_df[elements_df['is_aperture']].index[0]
        i_next_aperture = 0

        for iee in range(i_prev_aperture, num_elements):

            if iee % 100 == 0:
                _print(
                    f'Checking aperture: {round(iee/num_elements*100):2d}%  ',
                    end="\r", flush=True)

            if dont_need_aperture[elements_df.loc[iee, 'name']]:
                continue

            if elements_df.loc[iee, 'is_aperture']:
                i_prev_aperture = iee
                continue

            if i_next_aperture < iee:
                for ii in range(iee, num_elements):
                    if elements_df.loc[ii, 'is_aperture']:
                        i_next_aperture = ii
                        break

            elements_df.at[iee, 'i_aperture_upstream'] = i_prev_aperture
            elements_df.at[iee, 'i_aperture_downstream'] = i_next_aperture

            elements_df.at[iee, 's_aperture_upstream'] = elements_df.loc[i_prev_aperture, 's']
            elements_df.at[iee, 's_aperture_downstream'] = elements_df.loc[i_next_aperture, 's']

        # Check for elements missing aperture upstream
        elements_df['misses_aperture_upstream'] = ((elements_df['s_aperture_upstream'] != elements_df['s'])
            & ~(np.isnan(elements_df['i_aperture_upstream'])))

        # Check for elements missing aperture downstream
        s_downstream = elements_df.s.copy()
        df_thick_to_check = elements_df[elements_df['isthick'] & ~(elements_df.i_aperture_upstream.isna())].copy()
        s_downstream.loc[df_thick_to_check.index] += np.array([ee.length for ee in df_thick_to_check.element])
        elements_df['misses_aperture_downstream'] = (
            (np.abs(elements_df['s_aperture_downstream'] - s_downstream) > 1e-6)
            & ~(np.isnan(elements_df['i_aperture_upstream'])))

        # Flag problems
        elements_df['has_aperture_problem'] = (
            elements_df['misses_aperture_upstream'] | (
                elements_df['isthick'] & elements_df['misses_aperture_downstream']))

        _print('Done checking aperture.           ')

        # Identify issues with apertures associate with thin elements
        df_thin_missing_aper = elements_df[elements_df['misses_aperture_upstream'] & ~elements_df['isthick']]
        _print(f'{len(df_thin_missing_aper)} thin elements miss associated aperture (upstream):')
        _print(pformat(list(df_thin_missing_aper.name)))

        # Identify issues with apertures associate with thick elements
        df_thick_missing_aper = elements_df[
            (elements_df['misses_aperture_upstream'] | elements_df['misses_aperture_downstream'])
            & elements_df['isthick']]
        _print(f'{len(df_thick_missing_aper)} thick elements miss associated aperture (upstream or downstream):')
        _print(pformat(list(df_thick_missing_aper.name)))

        return elements_df

<<<<<<< HEAD
    def get_footprint(self, nemitt_x=None, nemitt_y=None, n_turns=256, n_fft=2**18,
            mode='polar', r_range=None, theta_range=None, n_r=None, n_theta=None,
            x_norm_range=None, y_norm_range=None, n_x_norm=None, n_y_norm=None,
            linear_rescale_on_knobs=None,
            keep_fft=True):

        '''
        Compute the tune footprint for a beam with given emittences using tracking.

        Parameters
        ----------

        nemitt_x : float
            Normalized emittance in the x-plane.
        nemitt_y : float
            Normalized emittance in the y-plane.
        n_turns : int
            Number of turns for tracking.
        n_fft : int
            Number of points for FFT (tracking data is zero-padded to this length).
        mode : str
            Mode for computing footprint. Options are 'polar' and 'uniform_action_grid'.
            In 'polar' mode, the footprint is computed on a polar grid with
            r_range and theta_range specifying the range of r and theta values (
            polar coordinates in the x_norm, y_norm plane).
            In 'uniform_action_grid' mode, the footprint is computed on a uniform
            grid in the action space (Jx, Jy).
        r_range : tuple of floats
            Range of r values for footprint in polar mode. Default is (0.1, 6) sigmas.
        theta_range : tuple of floats
            Range of theta values for footprint in polar mode. Default is
            (0.05, pi / 2 - 0.05) radians.
        n_r : int
            Number of r values for footprint in polar mode. Default is 10.
        n_theta : int
            Number of theta values for footprint in polar mode. Default is 10.
        x_norm_range : tuple of floats
            Range of x_norm values for footprint in `uniform action grid` mode.
            Default is (0.1, 6) sigmas.
        y_norm_range : tuple of floats
            Range of y_norm values for footprint in `uniform action grid` mode.
            Default is (0.1, 6) sigmas.
        n_x_norm : int
            Number of x_norm values for footprint in `uniform action grid` mode.
            Default is 10.
        n_y_norm : int
            Number of y_norm values for footprint in `uniform action grid` mode.
            Default is 10.
        linear_rescale_on_knobs: list of xt.LinearRescale
            Detuning from listed knobs is evaluated at a given value of the knob
            with the provided step and rescaled to the actual knob value.
            This is useful to avoid artefact from linear coupling or resonances.
            Example:
                ``line.get_footprint(..., linear_rescale_on_knobs=[
                    xt.LinearRescale(knob_name='beambeam_scale', v0=0, dv-0.1)])``

        Returns
        -------
        fp : Footprint
            Footprint object containing footprint data (fp.qx, fp.qy).

        '''

        kwargs = locals()
        kwargs.pop('self')
        kwargs.pop('linear_rescale_on_knobs')

        if linear_rescale_on_knobs:
            fp = _footprint_with_linear_rescale(line=self, kwargs=kwargs,
                        linear_rescale_on_knobs=linear_rescale_on_knobs)
        else:
            fp = Footprint(**kwargs)
            fp._compute_footprint(self)

        return fp
=======
    def compute_one_turn_matrix_finite_differences(
            self, particle_on_co,
            steps_r_matrix=None):

        self._check_invalidated()

        if self.iscollective:
            log.warning(
                'The tracker has collective elements.\n'
                'In the twiss computation collective elements are'
                ' replaced by drifts')
            tracker = self._supertracker
        else:
            tracker = self
        return compute_one_turn_matrix_finite_differences(tracker, particle_on_co,
                                                   steps_r_matrix)

    def twiss(self, particle_ref=None, delta0=None, zeta0=None, method='6d',
        r_sigma=0.01, nemitt_x=1e-6, nemitt_y=1e-6,
        delta_disp=1e-5, delta_chrom=1e-4,
        particle_co_guess=None, R_matrix=None, W_matrix=None,
        steps_r_matrix=None, co_search_settings=None, at_elements=None, at_s=None,
        values_at_element_exit=False,
        continue_on_closed_orbit_error=False,
        freeze_longitudinal=False,
        radiation_method='full',
        eneloss_and_damping=False,
        ele_start=None, ele_stop=None, twiss_init=None,
        particle_on_co=None,
        matrix_responsiveness_tol=None,
        matrix_stability_tol=None,
        symplectify=False,
        reverse=False,
        use_full_inverse=None,
        strengths=False,
        hide_thin_groups=False,
        ):

        self._check_invalidated()

        kwargs = locals().copy()
        kwargs.pop('self')

        return twiss_from_tracker(self.tracker, **kwargs)

    twiss.__doc__ = twiss_from_tracker.__doc__

    def survey(self,X0=0,Y0=0,Z0=0,theta0=0,phi0=0,psi0=0, element0=0, reverse=False):
        return survey_from_tracker(self.tracker, X0=X0, Y0=Y0, Z0=Z0, theta0=theta0,
                                   phi0=phi0, psi0=psi0, element0=element0,
                                   reverse=reverse)

    def match(self, vary, targets, **kwargs):
        '''
        Change a set of knobs in the beamline in order to match assigned targets.
        See corresponding section is the Xsuite User's guide.
        '''
        return match_tracker(self.tracker, vary, targets, **kwargs)

    def correct_closed_orbit(self, reference, correction_config,
                        solver=None, verbose=False, restore_if_fail=True):

        closed_orbit_correction(self.tracker, reference, correction_config,
                                solver=solver, verbose=verbose,
                                restore_if_fail=restore_if_fail)

    def configure_radiation(self, model=None, model_beamstrahlung=None,
                            mode='deprecated'):

        """
        Configure synchrotron radiation and beamstrahlung models.
        Choose among: None / "mean"/ "quantum".
        See corresponding section is the Xsuite User's guide.
        """

        if mode != 'deprecated':
            raise NameError('mode is deprecated, use model instead')

        self._check_invalidated()

        assert model in [None, 'mean', 'quantum']
        assert model_beamstrahlung in [None, 'mean', 'quantum']

        if model == 'mean':
            radiation_flag = 1
            self._radiation_model = 'mean'
        elif model == 'quantum':
            radiation_flag = 2
            self._radiation_model = 'quantum'
        else:
            radiation_flag = 0
            self._radiation_model = None

        if model_beamstrahlung == 'mean':
            beamstrahlung_flag = 1
            self._beamstrahlung_model = 'mean'
        elif model_beamstrahlung == 'quantum':
            beamstrahlung_flag = 2
            self._beamstrahlung_model = 'quantum'
        else:
            beamstrahlung_flag = 0
            self._beamstrahlung_model = None

        for kk, ee in self.line.element_dict.items():
            if hasattr(ee, 'radiation_flag'):
                ee.radiation_flag = radiation_flag

        for kk, ee in self.line.element_dict.items():
            if hasattr(ee, 'flag_beamstrahlung'):
                ee.flag_beamstrahlung = beamstrahlung_flag

        if radiation_flag == 2 or beamstrahlung_flag == 2:
            self.line._needs_rng = True

        self.config.XTRACK_MULTIPOLE_NO_SYNRAD = (radiation_flag == 0)
        self.config.XFIELDS_BB3D_NO_BEAMSTR = (beamstrahlung_flag == 0)

    def compensate_radiation_energy_loss(self, delta0=0, rtot_eneloss=1e-10,
                                    max_iter=100, **kwargs):

        """
        Compensate beam energy loss from synchrotron radiation by configuring
        RF cavities and Multipole elements (tapering).
        See corresponding section is the Xsuite User's guide.
        """

        all_kwargs = locals().copy()
        all_kwargs.pop('self')
        all_kwargs.pop('kwargs')
        all_kwargs.update(kwargs)
        compensate_radiation_energy_loss(self, **all_kwargs)

    def find_closed_orbit(self, particle_co_guess=None, particle_ref=None,
                          co_search_settings={}, delta_zeta=0,
                          delta0=None, zeta0=None,
                          continue_on_closed_orbit_error=False,
                          freeze_longitudinal=False):

        if freeze_longitudinal:
            kwargs = locals().copy()
            kwargs.pop('self')
            kwargs.pop('freeze_longitudinal')
            with _freeze_longitudinal(self):
                return self.find_closed_orbit(**kwargs)

        self._check_invalidated()

        if particle_ref is None and particle_co_guess is None:
            particle_ref = self.particle_ref

        if self.iscollective:
            log.warning(
                'The tracker has collective elements.\n'
                'In the twiss computation collective elements are'
                ' replaced by drifts')
            tracker = self._supertracker
        else:
            tracker = self

        return find_closed_orbit(tracker, particle_co_guess=particle_co_guess,
                                 particle_ref=particle_ref, delta0=delta0, zeta0=zeta0,
                                 co_search_settings=co_search_settings, delta_zeta=delta_zeta,
                                 continue_on_closed_orbit_error=continue_on_closed_orbit_error)
>>>>>>> 50f6d71f


mathfunctions = type('math', (), {})
mathfunctions.sqrt = math.sqrt
mathfunctions.log = math.log
mathfunctions.log10 = math.log10
mathfunctions.exp = math.exp
mathfunctions.sin = math.sin
mathfunctions.cos = math.cos
mathfunctions.tan = math.tan
mathfunctions.asin = math.asin
mathfunctions.acos = math.acos
mathfunctions.atan = math.atan
mathfunctions.sinh = math.sinh
mathfunctions.cosh = math.cosh
mathfunctions.tanh = math.tanh
mathfunctions.sinc = np.sinc
mathfunctions.abs = math.fabs
mathfunctions.erf = math.erf
mathfunctions.erfc = math.erfc
mathfunctions.floor = math.floor
mathfunctions.ceil = math.ceil
mathfunctions.round = np.round
mathfunctions.frac = lambda x: (x % 1)


def _deserialize_element(el, class_dict, _buffer):
    eldct = el.copy()
    eltype = class_dict[eldct.pop('__class__')]
    if hasattr(eltype, '_XoStruct'):
        return eltype.from_dict(eldct, _buffer=_buffer)
    else:
        return eltype.from_dict(eldct)


def _is_simple_quadrupole(el):
    if not isinstance(el, Multipole):
        return False
    return (el.radiation_flag == 0 and
            el.order == 1 and
            el.knl[0] == 0 and
            el.length == 0 and
            not any(el.ksl) and
            not el.hxl and
            not el.hyl)


def _is_simple_dipole(el):
    if not isinstance(el, Multipole):
        return False
    return (el.radiation_flag == 0 and el.order == 0
            and not any(el.ksl) and not el.hyl)


@contextmanager
def freeze_longitudinal(tracker):
    """Context manager to freeze longitudinal motion in a tracker."""
    from xtrack.tracker import TrackerConfig
    config = TrackerConfig()
    config.update(tracker.config)
    tracker.freeze_longitudinal(True)
    try:
        yield None
    finally:
        tracker.config = config

_freeze_longitudinal = freeze_longitudinal  # to avoid name clash with function argument<|MERGE_RESOLUTION|>--- conflicted
+++ resolved
@@ -9,12 +9,8 @@
 import json
 from contextlib import contextmanager
 from copy import deepcopy
-<<<<<<< HEAD
 from pprint import pformat
 from pathlib import Path
-=======
-from pprint import pp
->>>>>>> 50f6d71f
 
 import numpy as np
 
@@ -1384,7 +1380,6 @@
 
         return elements_df
 
-<<<<<<< HEAD
     def get_footprint(self, nemitt_x=None, nemitt_y=None, n_turns=256, n_fft=2**18,
             mode='polar', r_range=None, theta_range=None, n_r=None, n_theta=None,
             x_norm_range=None, y_norm_range=None, n_x_norm=None, n_y_norm=None,
@@ -1460,7 +1455,7 @@
             fp._compute_footprint(self)
 
         return fp
-=======
+
     def compute_one_turn_matrix_finite_differences(
             self, particle_on_co,
             steps_r_matrix=None):
@@ -1624,7 +1619,6 @@
                                  particle_ref=particle_ref, delta0=delta0, zeta0=zeta0,
                                  co_search_settings=co_search_settings, delta_zeta=delta_zeta,
                                  continue_on_closed_orbit_error=continue_on_closed_orbit_error)
->>>>>>> 50f6d71f
 
 
 mathfunctions = type('math', (), {})
