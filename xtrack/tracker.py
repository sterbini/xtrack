--- conflicted
+++ resolved
@@ -458,107 +458,6 @@
                 "This tracker is not anymore valid, most probably because the corresponding line has been unfrozen. "
                 "Please rebuild the tracker, for example using `line.build_tracker(...)`.")
 
-<<<<<<< HEAD
-    def find_closed_orbit(self, particle_co_guess=None, particle_ref=None,
-                          co_search_settings={}, delta_zeta=0,
-                          delta0=None, zeta0=None,
-                          continue_on_closed_orbit_error=False,
-                          freeze_longitudinal=False):
-
-        if freeze_longitudinal:
-            kwargs = locals().copy()
-            kwargs.pop('self')
-            kwargs.pop('freeze_longitudinal')
-            with _freeze_longitudinal(self):
-                return self.find_closed_orbit(**kwargs)
-
-        self._check_invalidated()
-
-        if particle_ref is None and particle_co_guess is None:
-            particle_ref = self.particle_ref
-
-        if self.iscollective:
-            logger.warning(
-                'The tracker has collective elements.\n'
-                'In the twiss computation collective elements are'
-                ' replaced by drifts')
-            tracker = self._supertracker
-        else:
-            tracker = self
-
-        return find_closed_orbit(tracker, particle_co_guess=particle_co_guess,
-                                 particle_ref=particle_ref, delta0=delta0, zeta0=zeta0,
-                                 co_search_settings=co_search_settings, delta_zeta=delta_zeta,
-                                 continue_on_closed_orbit_error=continue_on_closed_orbit_error)
-
-    def compute_one_turn_matrix_finite_differences(
-            self, particle_on_co,
-            steps_r_matrix=None):
-
-        self._check_invalidated()
-
-        if self.iscollective:
-            logger.warning(
-                'The tracker has collective elements.\n'
-                'In the twiss computation collective elements are'
-                ' replaced by drifts')
-            tracker = self._supertracker
-        else:
-            tracker = self
-        return compute_one_turn_matrix_finite_differences(tracker, particle_on_co,
-                                                   steps_r_matrix)
-
-    def twiss(self, particle_ref=None, delta0=None, zeta0=None, method='6d',
-        r_sigma=0.01, nemitt_x=1e-6, nemitt_y=1e-6,
-        delta_disp=1e-5, delta_chrom=1e-4,
-        particle_co_guess=None, R_matrix=None, W_matrix=None,
-        steps_r_matrix=None, co_search_settings=None, at_elements=None, at_s=None,
-        values_at_element_exit=False,
-        continue_on_closed_orbit_error=False,
-        freeze_longitudinal=False,
-        radiation_method='full',
-        eneloss_and_damping=False,
-        ele_start=None, ele_stop=None, twiss_init=None,
-        particle_on_co=None,
-        matrix_responsiveness_tol=None,
-        matrix_stability_tol=None,
-        symplectify=False,
-        reverse=False,
-        use_full_inverse=None,
-        strengths=False,
-        hide_thin_groups=False,
-        _continue_if_lost=False,
-        _keep_tracking_data=False
-        ):
-
-        self._check_invalidated()
-
-        kwargs = locals().copy()
-        kwargs.pop('self')
-
-        return twiss_from_tracker(self, **kwargs)
-
-    def survey(self,X0=0,Y0=0,Z0=0,theta0=0,phi0=0,psi0=0, element0=0, reverse=False):
-        return survey_from_tracker(self, X0=X0, Y0=Y0, Z0=Z0, theta0=theta0,
-                                   phi0=phi0, psi0=psi0, element0=element0,
-                                   reverse=reverse)
-
-    def match(self, vary, targets, **kwargs):
-        '''
-        Change a set of knobs in the beamline in order to match assigned targets.
-        See corresponding section is the Xsuite User's guide.
-        '''
-        return match_tracker(self, vary, targets, **kwargs)
-
-    def correct_closed_orbit(self, reference, correction_config,
-                        solver=None, verbose=False, restore_if_fail=True):
-
-        closed_orbit_correction(self, reference, correction_config,
-                                solver=solver, verbose=verbose,
-                                restore_if_fail=restore_if_fail)
-
-=======
->>>>>>> 50f6d71f
     def filter_elements(self, mask=None, exclude_types_starting_with=None):
 
         """
