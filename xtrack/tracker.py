# copyright ############################### #
# This file is part of the Xtrack Package.  #
# Copyright (c) CERN, 2021.                 #
# ######################################### #

from time import perf_counter
import logging
from functools import partial
from contextlib import contextmanager

import numpy as np
import xobjects as xo
import xpart as xp

from . import linear_normal_form as lnf
from .base_element import _handle_per_particle_blocks
from .beam_elements import Drift
from .general import _pkg_root
from .internal_record import (new_io_buffer,
                              start_internal_logging_for_elements_of_type,
                              stop_internal_logging_for_elements_of_type)
from .line import Line
from .pipeline import PipelineStatus
from .survey import survey_from_tracker
from .tracker_data import TrackerData
from .twiss import (compute_one_turn_matrix_finite_differences,
                    find_closed_orbit, match_tracker, twiss_from_tracker)
from .tapering import compensate_radiation_energy_loss

logger = logging.getLogger(__name__)


def _check_is_collective(ele):
    iscoll = not hasattr(ele, 'iscollective') or ele.iscollective
    return iscoll

class Tracker:

    def __init__(
        self,
        _context=None,
        _buffer=None,
        _offset=None,
        line=None,
        sequence=None,
        track_kernel=None,
        element_classes=None,
        particles_class=None,
        skip_end_turn_actions=False,
        reset_s_at_end_turn=True,
        particles_monitor_class=None,
        global_xy_limit=1.0,
        extra_headers=(),
        local_particle_src=None,
        io_buffer=None,
        compile=True,
        enable_pipeline_hold=False,
        _element_ref_data=None,
    ):
        self.config = TrackerConfig()
        self.config.XTRACK_MULTIPOLE_NO_SYNRAD = True
        self.config.XFIELDS_BB3D_NO_BEAMSTR = True

        if sequence is not None:
            raise ValueError(
                    "`Tracker(... sequence=... ) is deprecated use `line=`)")

        # Check if there are collective elements
        self.iscollective = False
        for ee in line.elements:
            if _check_is_collective(ee):
                self.iscollective = True
                break

        if not particles_monitor_class:
            particles_monitor_class = self._get_default_monitor_class()

        if self.iscollective:
            if _element_ref_data:
                raise ValueError('The argument element_ref_data is not '
                                 'supported in collective mode.')

            self._init_track_with_collective(
                _context=_context,
                _buffer=_buffer,
                _offset=_offset,
                line=line,
                track_kernel=track_kernel,
                element_classes=element_classes,
                particles_class=particles_class,
                skip_end_turn_actions=skip_end_turn_actions,
                reset_s_at_end_turn=reset_s_at_end_turn,
                particles_monitor_class=particles_monitor_class,
                global_xy_limit=global_xy_limit,
                extra_headers=extra_headers,
                local_particle_src=local_particle_src,
                io_buffer=io_buffer,
                compile=compile,
                enable_pipeline_hold=enable_pipeline_hold)
        else:
            self._element_ref_data = _element_ref_data
            self._init_track_no_collective(
                _context=_context,
                _buffer=_buffer,
                _offset=_offset,
                line=line,
                track_kernel=track_kernel,
                element_classes=element_classes,
                particles_class=particles_class,
                skip_end_turn_actions=skip_end_turn_actions,
                reset_s_at_end_turn=reset_s_at_end_turn,
                particles_monitor_class=particles_monitor_class,
                global_xy_limit=global_xy_limit,
                extra_headers=extra_headers,
                local_particle_src=local_particle_src,
                io_buffer=io_buffer,
                compile=compile,
                enable_pipeline_hold=enable_pipeline_hold)

        self.matrix_responsiveness_tol = lnf.DEFAULT_MATRIX_RESPONSIVENESS_TOL
        self.matrix_stability_tol = lnf.DEFAULT_MATRIX_STABILITY_TOL

    def _init_track_with_collective(
        self,
        _context=None,
        _buffer=None,
        _offset=None,
        line=None,
        track_kernel=None,
        element_classes=None,
        particles_class=None,
        skip_end_turn_actions=False,
        reset_s_at_end_turn=True,
        particles_monitor_class=None,
        global_xy_limit=1.0,
        extra_headers=(),
        local_particle_src=None,
        io_buffer=None,
        compile=True,
        enable_pipeline_hold=False
    ):

        assert _offset is None

        if not compile:
            raise NotImplementedError("Skip compilation is not implemented in "
                                      "collective mode")

        self.skip_end_turn_actions = skip_end_turn_actions
        self.particles_class = particles_class
        self.global_xy_limit = global_xy_limit
        self.extra_headers = extra_headers
        self.local_particle_src = local_particle_src
        self._enable_pipeline_hold = enable_pipeline_hold

        if _buffer is None:
            if _context is None:
                _context = xo.context_default
            _buffer = _context.new_buffer()
        self._buffer = _buffer

        if io_buffer is None:
            io_buffer = new_io_buffer(_context=_buffer.context)
        self.io_buffer = io_buffer

        # Split the sequence
        parts = []
        part_names = []
        _element_part = []
        _element_index_in_part=[]
        this_part = Line(elements=[], element_names=[])
        ii_in_part = 0
        i_part = 0
        for nn, ee in zip(line.element_names, line.elements):
            if not _check_is_collective(ee):
                this_part.append_element(ee, nn)
                _element_part.append(i_part)
                _element_index_in_part.append(ii_in_part)
                ii_in_part += 1
            else:
                if len(this_part.elements) > 0:
                    this_part.iscollective = False
                    parts.append(this_part)
                    part_names.append(f'part_{i_part}_non_collective')
                    i_part += 1
                parts.append(ee)
                part_names.append(nn)
                _element_part.append(i_part)
                _element_index_in_part.append(None)
                i_part += 1
                this_part = Line(elements=[], element_names=[])
                ii_in_part = 0
        if len(this_part.elements) > 0:
            this_part.iscollective = False
            parts.append(this_part)
            part_names.append(f'part_{i_part}_non_collective')

        # Transform non collective elements into xtrack elements
        noncollective_xelements = []
        for ii, pp in enumerate(parts):
            if not _check_is_collective(pp):
                tempxtline = TrackerData(
                    _buffer=_buffer,
                    element_classes=element_classes,
                    extra_element_classes=(particles_monitor_class._XoStruct,),
                    line=pp)
                pp.element_dict = dict(zip(
                    tempxtline.element_names, tempxtline.elements))
                pp.element_names = tempxtline.element_names
                noncollective_xelements += pp.elements
            else:
                if hasattr(pp, 'isthick') and pp.isthick:
                    ldrift = pp.length
                else:
                    ldrift = 0.

                noncollective_xelements.append(
                    Drift(_buffer=_buffer, length=ldrift))

        # Build tracker for all non collective elements
        # (with collective elements replaced by Drifts)
        supertracker = Tracker(_buffer=_buffer,
                line=Line(elements=noncollective_xelements,
                          element_names=line.element_names),
                track_kernel=track_kernel,
                element_classes=element_classes,
                particles_class=particles_class,
                particles_monitor_class=particles_monitor_class,
                global_xy_limit=global_xy_limit,
                extra_headers=extra_headers,
                reset_s_at_end_turn=reset_s_at_end_turn,
                local_particle_src=local_particle_src,
                io_buffer=self.io_buffer
                )
        supertracker.config = self.config

        # Build trackers for non collective parts
        for ii, pp in enumerate(parts):
            if not _check_is_collective(pp):
                parts[ii] = Tracker(_buffer=_buffer,
                                line=pp,
                                element_classes=supertracker.element_classes,
                                track_kernel=supertracker.track_kernel,
                                particles_class=particles_class,
                                particles_monitor_class=particles_monitor_class,
                                global_xy_limit=global_xy_limit,
                                extra_headers=extra_headers,
                                local_particle_src=local_particle_src,
                                skip_end_turn_actions=True,
                                io_buffer=self.io_buffer)
                parts[ii].config = self.config

        # Make a "marker" element to increase at_element
        self._zerodrift = Drift(_context=_buffer.context, length=0)

        assert len(line.element_names) == len(supertracker.line.element_names)
        assert len(line.element_names) == len(_element_index_in_part)
        assert len(line.element_names) == len(_element_part)
        assert _element_part[-1] == len(parts) - 1

        self.line = line
        self.num_elements = len(line.element_names)
        self._supertracker = supertracker
        self._parts = parts
        self._part_names = part_names
        self.track = self._track_with_collective
        self.particles_class = supertracker.particles_class
        self.particles_monitor_class = supertracker.particles_monitor_class
        self._element_part = _element_part
        self._element_index_in_part = _element_index_in_part
        self._radiation_model = None

    def _init_track_no_collective(
        self,
        _context=None,
        _buffer=None,
        _offset=None,
        line=None,
        track_kernel=None,
        element_classes=None,
        particles_class=None,
        skip_end_turn_actions=False,
        reset_s_at_end_turn=True,
        particles_monitor_class=None,
        global_xy_limit=1.0,
        extra_headers=(),
        local_particle_src=None,
        io_buffer=None,
        compile=True,
        enable_pipeline_hold=False
    ):
        if track_kernel == 'skip':
            raise ValueError('Value `skip` for track kernel is deprecated for '
                             'non-collective trackers, as all (re)compilation '
                             'is done on demand.')

        if enable_pipeline_hold:
            raise ValueError("`enable_pipeline_hold` is not implemented in "
                             "non-collective mode")
        self._enable_pipeline_hold = False

        if particles_class is None:
            particles_class = xp.Particles

        if local_particle_src is None:
            local_particle_src = xp.gen_local_particle_api()

        self.global_xy_limit = global_xy_limit
        self.extra_headers = extra_headers

        tracker_data = TrackerData(
            line=line,
            element_classes=element_classes,
            extra_element_classes=(particles_monitor_class._XoStruct,),
            element_ref_data=self._element_ref_data,
            _context=_context,
            _buffer=_buffer,
            _offset=_offset)

        context = tracker_data._buffer.context

        if io_buffer is None:
            io_buffer = new_io_buffer(_context=context)
        self.io_buffer = io_buffer

        if track_kernel is None and element_classes is not None:
            raise ValueError('The kernel relies on `element_classes` ordering, '
                             'so `element_classes` must be given if '
                             '`track_kernel` is None.')

        if element_classes is None:
            if track_kernel is not None:
                raise ValueError(
                    'The kernel relies on `element_classes` ordering, so '
                    '`track_kernel` must be given if `element_classes` is None.'
                )
            element_classes = tracker_data.element_classes

        line._freeze()
        self.line = line
        self.line.tracker = self
        self._tracker_data = tracker_data
        self.num_elements = len(tracker_data.elements)
        self._buffer = tracker_data._buffer

        self.particles_class = particles_class
        self.particles_monitor_class = particles_monitor_class
        self.global_xy_limit = global_xy_limit
        self.extra_headers = extra_headers
        self.skip_end_turn_actions = skip_end_turn_actions
        self.reset_s_at_end_turn = reset_s_at_end_turn
        self.local_particle_src = local_particle_src
        self.element_classes = element_classes

        if track_kernel is None:
            track_kernel = {}
        self.track_kernel = track_kernel

        self.track = self._track_no_collective
        self._radiation_model = None

        if compile:
            _ = self._current_track_kernel # This triggers compilation

    def optimize_for_tracking(self, compile=True, verbose=True):
        """Optimize the tracker for tracking speed.
        
        Args:
            compile (bool): If true, trigger kernel compilation after optimization
            verbose (bool): If true, print information on optimization steps
        """
        if self.iscollective:
            raise NotImplementedError("Optimization is not implemented for "
                                      "collective trackers")

        self.track_kernel = {} # Remove all kernels

        if verbose: print("Disable xdeps expressions")
        self.line._var_management = None # Disable expressions

        line = self.line

        # Unfreeze the line
        line.element_names = list(line.element_names)

<<<<<<< HEAD
        print("Remove marker")
        line.remove_marker()

        print("Remove inactive multipoles")
=======
        if verbose: print("Remove inactive multipoles")
>>>>>>> 8516fe6c
        line.remove_inactive_multipoles()

        if verbose: print("Merge consecutive multipoles")
        line.merge_consecutive_multipoles()

        if verbose: print("Remove zero length drifts")
        line.remove_zero_length_drifts()

        if verbose: print("Merge consecutive drifts")
        line.merge_consecutive_drifts()

        if verbose: print("Use simple bends")
        line.use_simple_bends()

        if verbose: print("Use simple quadrupoles")
        line.use_simple_quadrupoles()

        if verbose: print("Rebuild tracker data")
        tracker_data = TrackerData(
            line=line,
            extra_element_classes=(self.particles_monitor_class._XoStruct,),
            _buffer=self._buffer)

        self.line._freeze()

        self._tracker_data = tracker_data
        self.element_classes = tracker_data.element_classes
        self.num_elements = len(tracker_data.elements)

        if compile:
            _ = self._current_track_kernel # This triggers compilation

    def _invalidate(self):
        if self.iscollective:
            self._invalidated_parts = self._parts
            self._parts = None
        else:
            self._invalidated_tracker_data = self._tracker_data
            self._tracker_data = None
        self._is_invalidated = True

    def _check_invalidated(self):
        if hasattr(self, '_is_invalidated') and self._is_invalidated:
            raise RuntimeError(
                "This tracker is not anymore valid, most probably because the corresponding line has been unfrozen. "
                "Please rebuild the tracker, for example using `line.build_tracker(...)`.")

    def find_closed_orbit(self, particle_co_guess=None, particle_ref=None,
                          co_search_settings={}, delta_zeta=0,
                          delta0=None, zeta0=None,
                          continue_on_closed_orbit_error=False,
                          freeze_longitudinal=False):

        if freeze_longitudinal:
            kwargs = locals().copy()
            kwargs.pop('self')
            kwargs.pop('freeze_longitudinal')
            with _freeze_longitudinal(self):
                return self.find_closed_orbit(**kwargs)

        self._check_invalidated()

        if particle_ref is None and particle_co_guess is None:
            particle_ref = self.particle_ref

        if self.iscollective:
            logger.warning(
                'The tracker has collective elements.\n'
                'In the twiss computation collective elements are'
                ' replaced by drifts')
            tracker = self._supertracker
        else:
            tracker = self

        return find_closed_orbit(tracker, particle_co_guess=particle_co_guess,
                                 particle_ref=particle_ref, delta0=delta0, zeta0=zeta0,
                                 co_search_settings=co_search_settings, delta_zeta=delta_zeta,
                                 continue_on_closed_orbit_error=continue_on_closed_orbit_error)

    def compute_one_turn_matrix_finite_differences(
            self, particle_on_co,
            steps_r_matrix=None):

        self._check_invalidated()

        if self.iscollective:
            logger.warning(
                'The tracker has collective elements.\n'
                'In the twiss computation collective elements are'
                ' replaced by drifts')
            tracker = self._supertracker
        else:
            tracker = self
        return compute_one_turn_matrix_finite_differences(tracker, particle_on_co,
                                                   steps_r_matrix)

    def twiss(self, particle_ref=None, delta0=None, zeta0=None, method='6d',
        r_sigma=0.01, nemitt_x=1e-6, nemitt_y=1e-6,
        delta_disp=1e-5, delta_chrom=1e-4,
        particle_co_guess=None, R_matrix=None, W_matrix=None,
        steps_r_matrix=None, co_search_settings=None, at_elements=None, at_s=None,
        values_at_element_exit=False,
        continue_on_closed_orbit_error=False,
        freeze_longitudinal=False,
        radiation_method='full',
        eneloss_and_damping=False,
        ele_start=None, ele_stop=None, twiss_init=None,
        particle_on_co=None,
        matrix_responsiveness_tol=None,
        matrix_stability_tol=None,
        symplectify=False,
        reverse=False,
        use_full_inverse=None
        ):

        self._check_invalidated()

        kwargs = locals().copy()
        kwargs.pop('self')

        return twiss_from_tracker(self, **kwargs)

    def survey(self,X0=0,Y0=0,Z0=0,theta0=0,phi0=0,psi0=0, element0=0, reverse=False):
        return survey_from_tracker(self, X0=X0, Y0=Y0, Z0=Z0, theta0=theta0,
                                   phi0=phi0, psi0=psi0, element0=element0,
                                   reverse=reverse)

    def match(self, vary, targets, **kwargs):
        return match_tracker(self, vary, targets, **kwargs)

    def filter_elements(self, mask=None, exclude_types_starting_with=None):

        self._check_invalidated()

        return self.__class__(
                 _buffer=self._buffer,
                 line=self.line.filter_elements(mask=mask,
                     exclude_types_starting_with=exclude_types_starting_with),
                 track_kernel=(self.track_kernel if not self.iscollective
                                    else self._supertracker.track_kernel),
                 element_classes=(self.element_classes if not self.iscollective
                                    else self._supertracker.element_classes))

    def configure_radiation(self, model=None, model_beamstrahlung=None,
                            mode='deprecated'):

        if mode != 'deprecated':
            raise NameError('mode is deprecated, use model instead')

        self._check_invalidated()

        assert model in [None, 'mean', 'quantum']
        assert model_beamstrahlung in [None, 'mean', 'quantum']

        if model == 'mean':
            radiation_flag = 1
            self._radiation_model = 'mean'
        elif model == 'quantum':
            radiation_flag = 2
            self._radiation_model = 'quantum'
        else:
            radiation_flag = 0
            self._radiation_model = None

        if model_beamstrahlung == 'mean':
            beamstrahlung_flag = 1
            self._beamstrahlung_model = 'mean'
        elif model_beamstrahlung == 'quantum':
            beamstrahlung_flag = 2
            self._beamstrahlung_model = 'quantum'
        else:
            beamstrahlung_flag = 0
            self._beamstrahlung_model = None

        for kk, ee in self.line.element_dict.items():
            if hasattr(ee, 'radiation_flag'):
                ee.radiation_flag = radiation_flag

        for kk, ee in self.line.element_dict.items():
            if hasattr(ee, 'flag_beamstrahlung'):
                ee.flag_beamstrahlung = beamstrahlung_flag

        if radiation_flag == 2 or beamstrahlung_flag == 2:
            self.line._needs_rng = True

        self.config.XTRACK_MULTIPOLE_NO_SYNRAD = (radiation_flag == 0)
        self.config.XFIELDS_BB3D_NO_BEAMSTR = (beamstrahlung_flag == 0)

    def compensate_radiation_energy_loss(self, delta0=0, rtot_eneloss=1e-10,
                                    max_iter=100, **kwargs):

        all_kwargs = locals().copy()
        all_kwargs.pop('self')
        all_kwargs.pop('kwargs')
        all_kwargs.update(kwargs)
        compensate_radiation_energy_loss(self, **all_kwargs)

    def cycle(self, index_first_element=None, name_first_element=None,
              _buffer=None, _context=None):

        self._check_invalidated()

        cline = self.line.cycle(index_first_element=index_first_element,
                                name_first_element=name_first_element)

        if _buffer is None:
            if _context is None:
                _buffer = self._buffer
            else:
                _buffer = _context.new_buffer()

        return self.__class__(
                _buffer=_buffer,
                line=cline,
                track_kernel=(self.track_kernel if not self.iscollective
                                    else self._supertracker.track_kernel),
                element_classes=(self.element_classes if not self.iscollective
                                    else self._supertracker.element_classes),
                particles_class=self.particles_class,
                skip_end_turn_actions=self.skip_end_turn_actions,
                particles_monitor_class=self.particles_monitor_class,
                global_xy_limit=self.global_xy_limit,
                extra_headers=self.extra_headers,
                local_particle_src=self.local_particle_src,
            )

    def build_particles(self, *args, **kwargs):
        res = xp.build_particles(*args, tracker=self, **kwargs)
        return res

    def get_backtracker(self, _context=None, _buffer=None,
                        global_xy_limit='from_tracker'):

        self._check_invalidated()

        assert not self.iscollective

        if _buffer is None:
            if _context is None:
                _context = self._buffer.context
            _buffer = _context.new_buffer()

        line = Line(elements=[], element_names=[])
        for nn, ee in zip(self.line.element_names[::-1],
                          self.line.elements[::-1]):
            line.append_element(
                    ee.get_backtrack_element(_buffer=_buffer), nn)

        if global_xy_limit == 'from_tracker':
            global_xy_limit = self.global_xy_limit
            track_kernel = self.track_kernel
            element_classes = self.element_classes
        else:
            track_kernel = None
            element_classes = None

        return self.__class__(
                    _buffer=_buffer,
                    line=line,
                    track_kernel=track_kernel,
                    element_classes=element_classes,
                    particles_class=self.particles_class,
                    skip_end_turn_actions=self.skip_end_turn_actions,
                    particles_monitor_class=self.particles_monitor_class,
                    global_xy_limit=global_xy_limit,
                    extra_headers=self.extra_headers,
                    local_particle_src=self.local_particle_src,
                )

    @property
    def particle_ref(self) -> xp.Particles:
        self._check_invalidated()
        return self.line.particle_ref

    @particle_ref.setter
    def particle_ref(self, value: xp.Particles):
        self.line.particle_ref = value

    @property
    def vars(self):
        self._check_invalidated()
        return self.line.vars

    @property
    def element_refs(self):
        self._check_invalidated()
        return self.line.element_refs

    @property
    def enable_pipeline_hold(self):
        return self._enable_pipeline_hold

    @enable_pipeline_hold.setter
    def enable_pipeline_hold(self, value):
        if not self.iscollective:
            raise ValueError(
                'enable_pipeline_hold is not supported non collective trackers')
        else:
            self._enable_pipeline_hold = value

    @property
    def _context(self):
        return self._buffer.context

    def _build_kernel(self, compile):

        context = self._tracker_data._buffer.context

        kernels = {}
        headers = []

        headers.extend(self.extra_headers)

        if self.global_xy_limit is not None:
            headers.append(
                f"#define XTRACK_GLOBAL_POSLIMIT ({self.global_xy_limit})")
        headers.append(_pkg_root.joinpath("headers/constants.h"))

        src_lines = []
        src_lines.append(
            r"""
            /*gpukern*/
            void track_line(
                /*gpuglmem*/ int8_t* buffer,
                             ElementRefData elem_ref_data,
                             ParticlesData particles,
                             int num_turns,
                             int ele_start,
                             int num_ele_track,
                             int flag_end_turn_actions,
                             int flag_reset_s_at_end_turn,
                             int flag_monitor,
                /*gpuglmem*/ int8_t* buffer_tbt_monitor,
                             int64_t offset_tbt_monitor,
                /*gpuglmem*/ int8_t* io_buffer){


            LocalParticle lpart;
            lpart.io_buffer = io_buffer;

            int64_t part_id = 0;                    //only_for_context cpu_serial cpu_openmp
            int64_t part_id = blockDim.x * blockIdx.x + threadIdx.x; //only_for_context cuda
            int64_t part_id = get_global_id(0);                    //only_for_context opencl


            /*gpuglmem*/ int8_t* tbt_mon_pointer =
                            buffer_tbt_monitor + offset_tbt_monitor;
            ParticlesMonitorData tbt_monitor =
                            (ParticlesMonitorData) tbt_mon_pointer;

            int64_t part_capacity = ParticlesData_get__capacity(particles);
            if (part_id<part_capacity){
            Particles_to_LocalParticle(particles, &lpart, part_id);

            int64_t isactive = check_is_active(&lpart);

            for (int64_t iturn=0; iturn<num_turns; iturn++){

                if (!isactive){
                    break;
                }

                if (flag_monitor==1){
                    ParticlesMonitor_track_local_particle(tbt_monitor, &lpart);
                }

                int64_t elem_idx = ele_start;
                for (; elem_idx < ele_start+num_ele_track; elem_idx++){

                        #ifndef DISABLE_EBE_MONITOR
                        if (flag_monitor==2){
                            ParticlesMonitor_track_local_particle(tbt_monitor, &lpart);
                        }
                        #endif

                        // Get the pointer to and the type id of the `elem_idx`th
                        // element in `element_ref_data.elements`:
                        /*gpuglmem*/ void* el = ElementRefData_member_elements(elem_ref_data, elem_idx);
                        int64_t elem_type = ElementRefData_typeid_elements(elem_ref_data, elem_idx);

                        switch(elem_type){
        """
        )

        for ii, cc in enumerate(self.element_classes):
            ccnn = cc.__name__.replace("Data", "")
            src_lines.append(
                f"""
                        case {ii}:
"""
            )
            if ccnn == "Drift":
                src_lines.append(
                    """
                            #ifdef XTRACK_GLOBAL_POSLIMIT
                            global_aperture_check(&lpart);
                            #endif

                            """
                )
            src_lines.append(
                f"""
                            {ccnn}_track_local_particle(({ccnn}Data) el, &lpart);
                            break;"""
            )

        src_lines.append(
            """
                        } //switch

                    // Setting the below flag will break particle losses
                    #ifndef DANGER_SKIP_ACTIVE_CHECK_AND_SWAPS
                    isactive = check_is_active(&lpart);
                    if (!isactive){
                        break;
                    }
                    increment_at_element(&lpart);
                    #endif

                } // for elements
                if (flag_monitor==2){
                    // End of turn (element-by-element mode)
                    ParticlesMonitor_track_local_particle(tbt_monitor, &lpart);
                }
                if (flag_end_turn_actions>0){
                    if (isactive){
                        increment_at_turn(&lpart, flag_reset_s_at_end_turn);
                    }
                }
            } // for turns

            LocalParticle_to_Particles(&lpart, particles, part_id, 1);

            }// if partid
        }//kernel
        """
        )

        source_track = "\n".join(src_lines)

        kernel_descriptions = {
            "track_line": xo.Kernel(
                args=[
                    xo.Arg(xo.Int8, pointer=True, name="buffer"),
                    xo.Arg(self._tracker_data._element_ref_data.__class__, name="tracker_data"),
                    xo.Arg(self.particles_class._XoStruct, name="particles"),
                    xo.Arg(xo.Int32, name="num_turns"),
                    xo.Arg(xo.Int32, name="ele_start"),
                    xo.Arg(xo.Int32, name="num_ele_track"),
                    xo.Arg(xo.Int32, name="flag_end_turn_actions"),
                    xo.Arg(xo.Int32, name="flag_reset_s_at_end_turn"),
                    xo.Arg(xo.Int32, name="flag_monitor"),
                    xo.Arg(xo.Int8, pointer=True, name="buffer_tbt_monitor"),
                    xo.Arg(xo.Int64, name="offset_tbt_monitor"),
                    xo.Arg(xo.Int8, pointer=True, name="io_buffer"),
                ],
            )
        }

        # Internal API can be exposed only on CPU
        if not isinstance(context, xo.ContextCpu):
            kernels = {}
        kernels.update(kernel_descriptions)

        # Random number generator init kernel
        kernels.update(self.particles_class._kernels)

        # Compile!
        context.add_kernels(
            [source_track],
            kernels,
            extra_headers=self._config_to_headers() + headers,
            extra_classes=self.element_classes,
            apply_to_source=[
                partial(_handle_per_particle_blocks,
                        local_particle_src=self.local_particle_src)],
            specialize=True,
            compile=compile
        )

        self._current_track_kernel = context.kernels.track_line

    def _prepare_collective_track_session(self, particles, ele_start, ele_stop,
                                       num_elements, num_turns, turn_by_turn_monitor):

        # Start position
        if particles.start_tracking_at_element >= 0:
            if ele_start != 0:
                raise ValueError("The argument ele_start is used, but particles.start_tracking_at_element is set as well. "
                                 "Please use only one of those methods.")
            ele_start = particles.start_tracking_at_element
            particles.start_tracking_at_element = -1
        if isinstance(ele_start, str):
            ele_start = self.line.element_names.index(ele_start)

        # ele_start can only have values of existing element id's,
        # but also allowed: all elements+1 (to perform end-turn actions)
        assert ele_start >= 0
        assert ele_start < self.num_elements

        # Stop position
        if num_elements is not None:
            # We are using ele_start and num_elements
            if ele_stop is not None:
                raise ValueError("Cannot use both num_elements and ele_stop!")
            if num_turns is not None:
                raise ValueError("Cannot use both num_elements and num_turns!")
            num_turns, ele_stop = np.divmod(ele_start + num_elements, self.num_elements)
            if ele_stop == 0:
                ele_stop = None
            else:
                num_turns += 1
        else:
            # We are using ele_start, ele_stop, and num_turns
            if num_turns is None:
                num_turns = 1
            else:
                assert num_turns > 0
            if isinstance(ele_stop,str):
                ele_stop = self.line.element_names.index(ele_stop)

            # If ele_stop comes before ele_start, we need to add an additional turn to
            # reach the required ele_stop
            if ele_stop == 0:
                ele_stop = None

            if ele_stop is not None and ele_stop <= ele_start:
                num_turns += 1

        if ele_stop is not None:
            assert ele_stop >= 0
            assert ele_stop < self.num_elements

        assert num_turns >= 1

        assert turn_by_turn_monitor != 'ONE_TURN_EBE', (
            "Element-by-element monitor not available in collective mode")

        (flag_monitor, monitor, buffer_monitor, offset_monitor
            ) = self._get_monitor(particles, turn_by_turn_monitor, num_turns)

        if particles._num_active_particles < 0:
            _context_needs_clean_active_lost_state = True
        else:
            _context_needs_clean_active_lost_state = False

        if self.line._needs_rng and not particles._has_valid_rng_state():
            particles._init_random_number_generator()

        return (ele_start, ele_stop, num_turns, flag_monitor, monitor,
                buffer_monitor, offset_monitor,
                _context_needs_clean_active_lost_state)

    def _prepare_particles_for_part(self, particles, pp,
                                    moveback_to_buffer, moveback_to_offset,
                                    _context_needs_clean_active_lost_state):
        if hasattr(self, '_slice_sets'):
            # If pyheadtail object, remove any stored slice sets
            # (they are made invalid by the xtrack elements changing zeta)
            self._slice_sets = {}

        if (hasattr(pp, 'needs_cpu') and pp.needs_cpu):
            # Move to CPU if not already there
            if (moveback_to_buffer is None
                and not isinstance(particles._buffer.context, xo.ContextCpu)):
                moveback_to_buffer = particles._buffer
                moveback_to_offset = particles._offset
                particles.move(_context=xo.ContextCpu())
                particles.reorganize()
        else:
            # Move to GPU if not already there
            if moveback_to_buffer is not None:
                particles.move(_buffer=moveback_to_buffer, _offset=moveback_to_offset)
                moveback_to_buffer = None
                moveback_to_offset = None
                if _context_needs_clean_active_lost_state:
                    particles._num_active_particles = -1
                    particles._num_lost_particles = -1

        # Hide lost particles if required by element
        _need_unhide_lost_particles = False
        if (hasattr(pp, 'needs_hidden_lost_particles')
            and pp.needs_hidden_lost_particles):
            if not particles.lost_particles_are_hidden:
                _need_unhide_lost_particles = True
            particles.hide_lost_particles()

        return _need_unhide_lost_particles, moveback_to_buffer, moveback_to_offset

    def _track_part(self, particles, pp, tt, ipp, ele_start, ele_stop, num_turns):

        ret = None
        skip = False
        stop_tracking = False
        if tt == 0 and ipp < self._element_part[ele_start]:
            # Do not track before ele_start in the first turn
            skip = True

        elif tt == 0 and self._element_part[ele_start] == ipp:
            # We are in the part that contains the start element
            i_start_in_part = self._element_index_in_part[ele_start]
            if i_start_in_part is None:
                # The start part is collective
                ret = pp.track(particles)
            else:
                # The start part is a non-collective tracker
                if (ele_stop is not None
                    and tt == num_turns - 1 and self._element_part[ele_stop] == ipp):
                    # The stop element is also in this part, so track until ele_stop
                    i_stop_in_part = self._element_index_in_part[ele_stop]
                    ret = pp.track(particles, ele_start=i_start_in_part, ele_stop=i_stop_in_part)
                    stop_tracking = True
                else:
                    # Track until end of part
                    ret = pp.track(particles, ele_start=i_start_in_part)

        elif (ele_stop is not None
                and tt == num_turns-1 and self._element_part[ele_stop] == ipp):
            # We are in the part that contains the stop element
            i_stop_in_part = self._element_index_in_part[ele_stop]
            if i_stop_in_part is not None:
                # If not collective, track until ele_stop
                ret = pp.track(particles, num_elements=i_stop_in_part)
            stop_tracking = True

        else:
            # We are in between the part that contains the start element,
            # and the one that contains the stop element, so track normally
            ret = pp.track(particles)

        return stop_tracking, skip, ret

    def resume(self, session):
        return self._track_with_collective(particles=None, _session_to_resume=session)

    def freeze_vars(self, variable_names):
        for name in variable_names:
            self.config[f'FREEZE_VAR_{name}'] = True

    def unfreeze_vars(self, variable_names):
        for name in variable_names:
            self.config[f'FREEZE_VAR_{name}'] = False

    def freeze_longitudinal(self, state=True):
        assert state in (True, False)
        assert self.iscollective is False, ('Cannot freeze longitudinal '
                        'variables in collective mode (not yet implemented)')
        if state:
            self.freeze_vars(xp.particles.part_energy_varnames() + ['zeta'])
        else:
            self.unfreeze_vars(xp.particles.part_energy_varnames() + ['zeta'])

    def _track_with_collective(
        self,
        particles,
        ele_start=0,
        ele_stop=None,     # defaults to full lattice
        num_elements=None, # defaults to full lattice
        num_turns=None,    # defaults to 1
        turn_by_turn_monitor=None,
        freeze_longitudinal=False,
        time=False,
        _session_to_resume=None
    ):

        if time:
            t0 = perf_counter()

        if freeze_longitudinal:
            raise NotImplementedError('freeze_longitudinal not implemented yet'
                                      ' for collective tracking')

        self._check_invalidated()

        if (isinstance(self._buffer.context, xo.ContextCpu)
            and _session_to_resume is None):
            assert (particles._num_active_particles >= 0 and
                    particles._num_lost_particles >= 0), (
                        "Particles state is not valid to run on CPU, please "
                        "call `particles.reorganize()` first."
                    )

        if _session_to_resume is not None:
            if isinstance(_session_to_resume, PipelineStatus):
                _session_to_resume = _session_to_resume.data

            assert not(_session_to_resume['resumed']), (
                "This session hase been already resumed")

            assert _session_to_resume['tracker'] is self, (
                "This session was not created by this tracker")

            ele_start = _session_to_resume['ele_start']
            ele_stop = _session_to_resume['ele_stop']
            num_turns = _session_to_resume['num_turns']
            flag_monitor = _session_to_resume['flag_monitor']
            monitor = _session_to_resume['monitor']
            _context_needs_clean_active_lost_state = _session_to_resume[
                                    '_context_needs_clean_active_lost_state']
            tt_resume = _session_to_resume['tt']
            ipp_resume = _session_to_resume['ipp']
            _session_to_resume['resumed'] = True
        else:
            (ele_start, ele_stop, num_turns, flag_monitor, monitor,
                buffer_monitor, offset_monitor,
                _context_needs_clean_active_lost_state
                ) = self._prepare_collective_track_session(
                                particles, ele_start, ele_stop,
                                num_elements, num_turns, turn_by_turn_monitor)
            tt_resume = None
            ipp_resume = None

        for tt in range(num_turns):
            if tt_resume is not None and tt < tt_resume:
                continue

            if (flag_monitor and (ele_start == 0 or tt>0)): # second condition is for delayed start
                if not(tt_resume is not None and tt == tt_resume):
                    monitor.track(particles)

            moveback_to_buffer = None
            moveback_to_offset = None
            for ipp, pp in enumerate(self._parts):
                if (ipp_resume is not None and ipp < ipp_resume):
                    continue
                elif (ipp_resume is not None and ipp == ipp_resume):
                    assert particles is None
                    particles = _session_to_resume['particles']
                    pp = self._parts[ipp]
                    moveback_to_buffer = _session_to_resume['moveback_to_buffer']
                    moveback_to_offset = _session_to_resume['moveback_to_offset']
                    _context_needs_clean_active_lost_state = _session_to_resume[
                                    '_context_needs_clean_active_lost_state']
                    _need_unhide_lost_particles = _session_to_resume[
                                    '_need_unhide_lost_particles']
                    # Clear
                    tt_resume = None
                    ipp_resume = None
                else:
                    (_need_unhide_lost_particles, moveback_to_buffer,
                        moveback_to_offset) = self._prepare_particles_for_part(
                                            particles, pp,
                                            moveback_to_buffer, moveback_to_offset,
                                            _context_needs_clean_active_lost_state)

                # Track!
                stop_tracking, skip, returned_by_track = self._track_part(
                        particles, pp, tt, ipp, ele_start, ele_stop, num_turns)

                if returned_by_track is not None:
                    if returned_by_track.on_hold:

                        assert self.enable_pipeline_hold, (
                            "Hold session not enabled for this tracker.")

                        session_on_hold = {
                            'particles': particles,
                            'tracker': self,
                            'status_from_element': returned_by_track,
                            'ele_start': ele_start,
                            'ele_stop': ele_stop,
                            'num_elements': num_elements,
                            'num_turns': num_turns,
                            'flag_monitor': flag_monitor,
                            'monitor': monitor,
                            '_context_needs_clean_active_lost_state':
                                        _context_needs_clean_active_lost_state,
                            '_need_unhide_lost_particles':
                                        _need_unhide_lost_particles,
                            'moveback_to_buffer': moveback_to_buffer,
                            'moveback_to_offset': moveback_to_offset,
                            'ipp': ipp,
                            'tt': tt,
                            'resumed': False
                        }
                    return PipelineStatus(on_hold=True, data=session_on_hold)

                # Do nothing before ele_start in the first turn
                if skip:
                    continue

                # For collective parts increment at_element
                if not isinstance(pp, Tracker) and not stop_tracking:
                    if moveback_to_buffer is not None: # The particles object is temporarily on CPU
                        if not hasattr(self, '_zerodrift_cpu'):
                            self._zerodrift_cpu = self._zerodrift.copy(particles._buffer.context)
                        self._zerodrift_cpu.track(particles, increment_at_element=True)
                    else:
                        self._zerodrift.track(particles, increment_at_element=True)

                if _need_unhide_lost_particles:
                    particles.unhide_lost_particles()

                # Break from loop over parts if stop element reached
                if stop_tracking:
                    break

            ## Break from loop over turns if stop element reached
            if stop_tracking:
                break

            if moveback_to_buffer is not None:
                particles.move(
                        _buffer=moveback_to_buffer, _offset=moveback_to_offset)
                moveback_to_buffer = None
                moveback_to_offset = None
                if _context_needs_clean_active_lost_state:
                    particles._num_active_particles = -1
                    particles._num_lost_particles = -1

            # Increment at_turn and reset at_element
            # (use the supertracker to perform only end-turn actions)
            self._supertracker.track(particles,
                               ele_start=self._supertracker.num_elements,
                               num_elements=0)

        self.record_last_track = monitor

        if time:
            self._context.synchronize()
            t1 = perf_counter()
            self.time_last_track = t1 - t0
        else:
            self.time_last_track = None

    def _track_no_collective(
        self,
        particles,
        ele_start=0,
        ele_stop=None,     # defaults to full lattice
        num_elements=None, # defaults to full lattice
        num_turns=None,    # defaults to 1
        turn_by_turn_monitor=None,
        freeze_longitudinal=False,
        time=False
    ):

        if time:
            t0 = perf_counter()

        if freeze_longitudinal:
            kwargs = locals().copy()
            kwargs.pop('self')
            kwargs.pop('freeze_longitudinal')

            with _freeze_longitudinal(self):
                return self._track_no_collective(**kwargs)

        self._check_invalidated()

        if isinstance(self._buffer.context, xo.ContextCpu):
            assert (particles._num_active_particles >= 0 and
                    particles._num_lost_particles >= 0), (
                        "Particles state is not valid to run on CPU, please "
                        "call `particles.reorganize()` first."
                    )

        # Start position
        if particles.start_tracking_at_element >= 0:
            if ele_start != 0:
                raise ValueError("The argument ele_start is used, but particles.start_tracking_at_element is set as well. "
                                 "Please use only one of those methods.")
            ele_start = particles.start_tracking_at_element
            particles.start_tracking_at_element = -1
        if isinstance(ele_start, str):
            ele_start = self.line.element_names.index(ele_start)

        assert ele_start >= 0
        assert ele_start <= self.num_elements

        # Logic to split the tracking turns:
        # Case 1: 0 <= start < stop <= L
        #      Track first turn from start until stop (with num_elements_first_turn=stop-start)
        # Case 2: 0 <= start < L < stop < 2L
        #      Track first turn from start until L    (with num_elements_first_turn=L-start)
        #      Track last turn from 0 until stop      (with num_elements_last_turn=stop)
        # Case 3: 0 <= start < L < stop=nL
        #      Track first turn from start until L    (with num_elements_first_turn=L-start)
        #      Track middle turns from 0 until (n-1)L (with num_middle_turns=n-1)
        # Case 4: 0 <= start < L < nL < stop
        #      Track first turn from start until L    (with num_elements_first_turn=L-start)
        #      Track middle turns from 0 until (n-1)L (with num_middle_turns=n-1)
        #      Track last turn from 0 until stop      (with num_elements_last_turn=stop)

        num_middle_turns = 0
        num_elements_last_turn = 0

        if num_elements is not None:
            # We are using ele_start and num_elements
            assert num_elements >= 0
            if ele_stop is not None:
                raise ValueError("Cannot use both num_elements and ele_stop!")
            if num_turns is not None:
                raise ValueError("Cannot use both num_elements and num_turns!")
            if num_elements + ele_start <= self.num_elements:
                # Track only the first (potentially partial) turn
                num_elements_first_turn = num_elements
            else:
                # Track the first turn until the end of the lattice
                num_elements_first_turn = self.num_elements - ele_start
                # Middle turns and potential last turn
                num_middle_turns, ele_stop = np.divmod(ele_start + num_elements, self.num_elements)
                num_elements_last_turn = ele_stop
                num_middle_turns -= 1

        else:
            # We are using ele_start, ele_stop, and num_turns
            if num_turns is None:
                num_turns = 1
            else:
                assert num_turns > 0
            if ele_stop is None:
                # Track the first turn until the end of the lattice
                # (last turn is also a full cycle, so will be treated as a middle turn)
                num_elements_first_turn = self.num_elements - ele_start
                num_middle_turns = num_turns - 1
            else:
                if isinstance(ele_stop, str):
                    ele_stop = self.line.element_names.index(ele_stop)
                assert ele_stop >= 0
                assert ele_stop < self.num_elements
                if ele_stop <= ele_start:
                    # Correct for overflow:
                    num_turns += 1
                if num_turns == 1:
                    # Track only the first partial turn
                    num_elements_first_turn = ele_stop - ele_start
                else:
                    # Track the first turn until the end of the lattice
                    num_elements_first_turn = self.num_elements - ele_start
                    # Track the middle turns
                    num_middle_turns = num_turns - 2
                    # Track the last turn until ele_stop
                    num_elements_last_turn = ele_stop

        if self.skip_end_turn_actions:
            flag_end_first_turn_actions = False
            flag_end_middle_turn_actions = False
        else:
            flag_end_first_turn_actions = (
                    num_elements_first_turn + ele_start == self.num_elements)
            flag_end_middle_turn_actions = True

        if num_elements_last_turn > 0:
            # One monitor record for the initial turn, num_middle_turns records for the middle turns,
            # and one for the last turn
            monitor_turns = num_middle_turns + 2
        else:
            # One monitor record for the initial turn, and num_middle_turns record for the middle turns
            monitor_turns = num_middle_turns + 1

        (flag_monitor, monitor, buffer_monitor, offset_monitor
            ) = self._get_monitor(particles, turn_by_turn_monitor, monitor_turns)

        if self.line._needs_rng and not particles._has_valid_rng_state():
            particles._init_random_number_generator()

        self._current_track_kernel.description.n_threads = particles._capacity

        # First turn
        self._current_track_kernel(
            buffer=self._tracker_data._buffer.buffer,
            tracker_data=self._tracker_data._element_ref_data,
            particles=particles._xobject,
            num_turns=1,
            ele_start=ele_start,
            num_ele_track=num_elements_first_turn,
            flag_end_turn_actions=flag_end_first_turn_actions,
            flag_reset_s_at_end_turn=self.reset_s_at_end_turn,
            flag_monitor=flag_monitor,
            buffer_tbt_monitor=buffer_monitor,
            offset_tbt_monitor=offset_monitor,
            io_buffer=self.io_buffer.buffer,
        )

        # Middle turns
        if num_middle_turns > 0:
            self._current_track_kernel(
                buffer=self._tracker_data._buffer.buffer,
                tracker_data=self._tracker_data._element_ref_data,
                particles=particles._xobject,
                num_turns=num_middle_turns,
                ele_start=0, # always full turn
                num_ele_track=self.num_elements, # always full turn
                flag_end_turn_actions=flag_end_middle_turn_actions,
                flag_reset_s_at_end_turn=self.reset_s_at_end_turn,
                flag_monitor=flag_monitor,
                buffer_tbt_monitor=buffer_monitor,
                offset_tbt_monitor=offset_monitor,
                io_buffer=self.io_buffer.buffer,
            )

        # Last turn, only if incomplete
        if num_elements_last_turn > 0:
            self._current_track_kernel(
                buffer=self._tracker_data._buffer.buffer,
                tracker_data=self._tracker_data._element_ref_data,
                particles=particles._xobject,
                num_turns=1,
                ele_start=0,
                num_ele_track=num_elements_last_turn,
                flag_end_turn_actions=False,
                flag_reset_s_at_end_turn=self.reset_s_at_end_turn,
                flag_monitor=flag_monitor,
                buffer_tbt_monitor=buffer_monitor,
                offset_tbt_monitor=offset_monitor,
                io_buffer=self.io_buffer.buffer,
            )

        self.record_last_track = monitor

        if time:
            t1 = perf_counter()
            self._context.synchronize()
            self.time_last_track = t1 - t0
        else:
            self.time_last_track = None

    @staticmethod
    def _get_default_monitor_class():
        import xtrack as xt  # I have to do it like this

        # to avoid circular import #TODO to be solved
        return xt.ParticlesMonitor

    def _get_monitor(self, particles, turn_by_turn_monitor, num_turns):

        if turn_by_turn_monitor is None or turn_by_turn_monitor is False:
            flag_monitor = 0
            monitor = None
            buffer_monitor = particles._buffer.buffer  # I just need a valid buffer
            offset_monitor = 0
        elif turn_by_turn_monitor is True:
            flag_monitor = 1
            # TODO Assumes at_turn starts from zero, to be generalized
            monitor = self.particles_monitor_class(
                _context=particles._buffer.context,
                start_at_turn=0,
                stop_at_turn=num_turns,
                particle_id_range=particles.get_active_particle_id_range()
            )
            buffer_monitor = monitor._buffer.buffer
            offset_monitor = monitor._offset
        elif turn_by_turn_monitor == 'ONE_TURN_EBE':
            (_, monitor, buffer_monitor, offset_monitor
                ) = self._get_monitor(particles, turn_by_turn_monitor=True,
                                      num_turns=len(self.line.elements)+1)
            monitor.ebe_mode = 1
            flag_monitor = 2
        elif isinstance(turn_by_turn_monitor, self.particles_monitor_class):
            flag_monitor = 1
            monitor = turn_by_turn_monitor
            buffer_monitor = monitor._buffer.buffer
            offset_monitor = monitor._offset
        else:
            raise ValueError('Please provide a valid monitor object')

        return flag_monitor, monitor, buffer_monitor, offset_monitor

    def start_internal_logging_for_elements_of_type(self,
                                                    element_type, capacity):
        return start_internal_logging_for_elements_of_type(self,
                                                    element_type, capacity)

    def stop_internal_logging_for_elements_of_type(self, element_type):
        self._check_invalidated()
        stop_internal_logging_for_elements_of_type(self, element_type)

    def to_binary_file(self, path):
        try:
            tracker_data = self._tracker_data
        except AttributeError:
            raise TypeError("Only non-collective trackers can be binary serialized.")

        # Serialise the tracker_data (line)
        if not isinstance(tracker_data._context, xo.ContextCpu):
            buffer = xo.ContextCpu().new_buffer(0)
        else:
            buffer = None

        buffer, header_offset = tracker_data.to_binary(buffer)

        # Serialise the knobs
        var_management = {}
        if tracker_data.line._var_management:
            var_management = tracker_data.line._var_management_to_dict()

        # Serialise the reference particle
        particle_ref = None
        if self.particle_ref:
            particle_ref = self.particle_ref.to_dict()

        with open(path, 'wb') as f:
            np.save(f, header_offset)
            np.save(f, buffer.buffer)
            np.save(f, var_management, allow_pickle=True)
            np.save(f, particle_ref, allow_pickle=True)

    @classmethod
    def from_binary_file(cls, path, particles_monitor_class=None, **kwargs) -> 'Tracker':
        if not particles_monitor_class:
            particles_monitor_class = cls._get_default_monitor_class()

        with open(path, 'rb') as f:
            header_offset = np.load(f)
            np_buffer = np.load(f)
            var_management_dict = np.load(f, allow_pickle=True).item()
            particle_ref = np.load(f, allow_pickle=True).item()

        xbuffer = xo.ContextCpu().new_buffer(np_buffer.nbytes)
        # make sure that if we carry on using the buffer we
        # don't overwrite things, by marking everything as used
        xbuffer.allocate(np_buffer.nbytes)
        xbuffer.buffer = np_buffer
        tracker_data = TrackerData.from_binary(
            xbuffer,
            header_offset,
            extra_element_classes=(particles_monitor_class,),
        )
        if var_management_dict:
            tracker_data.line._init_var_management(var_management_dict)

        tracker = Tracker(
            line=tracker_data.line,
            _element_ref_data=tracker_data._element_ref_data,
            **kwargs,
        )

        if particle_ref is not None:
            tracker.particle_ref = xp.Particles.from_dict(particle_ref)

        return tracker

    def _hashable_config(self):
        items = ((k, v) for k, v in self.config.items() if v is not False)
        return tuple(sorted(items))

    def _config_to_headers(self):
        headers = []
        for k, v in self.config.items():
            if not isinstance(v, bool):
                headers.append(f'#define {k} {v}')
            elif v is True:
                headers.append(f'#define {k}')
            else:
                headers.append(f'#undef {k}')
        return headers

    @property
    def _current_track_kernel(self):
        try:
            return self.track_kernel[self._hashable_config()]
        except KeyError:
            self._build_kernel(compile=True)
            return self._current_track_kernel

    @_current_track_kernel.setter
    def _current_track_kernel(self, value):
        self.track_kernel[self._hashable_config()] = value

@contextmanager
def _preserve_config(tracker):
    config = TrackerConfig()
    config.update(tracker.config)
    try:
        yield
    finally:
        tracker.config = config

@contextmanager
def freeze_longitudinal(tracker):
    """Context manager to freeze longitudinal motion in a tracker."""
    config = TrackerConfig()
    config.update(tracker.config)
    tracker.freeze_longitudinal(True)
    try:
        yield None
    finally:
        tracker.config = config
_freeze_longitudinal = freeze_longitudinal # to avoid name clash with function argument

class TrackerConfig(dict):
    def __init__(self, *args, **kwargs):
        super(TrackerConfig, self).__init__(*args, **kwargs)
        object.__setattr__(self, '__dict__', self)

    def __setitem__(self, idx, val):
        if val is False and idx in self:
            del(self[idx]) # We don't want to store flags that are False
        else:
            super(TrackerConfig, self).__setitem__(idx, val)

    def __setattr__(self, idx, val):
        self[idx] = val<|MERGE_RESOLUTION|>--- conflicted
+++ resolved
@@ -383,14 +383,10 @@
         # Unfreeze the line
         line.element_names = list(line.element_names)
 
-<<<<<<< HEAD
-        print("Remove marker")
+        if verbose: print("Remove marker")
         line.remove_marker()
 
-        print("Remove inactive multipoles")
-=======
         if verbose: print("Remove inactive multipoles")
->>>>>>> 8516fe6c
         line.remove_inactive_multipoles()
 
         if verbose: print("Merge consecutive multipoles")
