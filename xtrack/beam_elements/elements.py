from pathlib import Path

import numpy as np
from scipy.special import factorial

import xobjects as xo
import xpart as xp

from ..base_element import BeamElement
from ..general import _pkg_root

class ReferenceEnergyIncrease(BeamElement):

    '''Beam element modeling a change of reference energy (acceleration, deceleration). Parameters:

             - Delta_p0c [eV]: Change in reference energy. Default is ``0``.
    '''

    _xofields = {
        'Delta_p0c': xo.Float64}

    def get_backtrack_element(self, _context=None, _buffer=None, _offset=None):
        return self.__class__(Delta_p0c=-self.Delta_p0c,
                              _context=_context, _buffer=_buffer, _offset=_offset)

ReferenceEnergyIncrease.XoStruct.extra_sources = [
        _pkg_root.joinpath('beam_elements/elements_src/referenceenergyincrease.h')]


class Drift(BeamElement):
    '''Beam element modeling a drift section. Parameters:

             - length [m]: Length of the drift section. Default is ``0``.
    '''

    _xofields = {
        'length': xo.Float64}
    isthick=True

    def get_backtrack_element(self, _context=None, _buffer=None, _offset=None):
        return self.__class__(length=-self.length,
                              _context=_context, _buffer=_buffer, _offset=_offset)

Drift.XoStruct.extra_sources = [
        _pkg_root.joinpath('beam_elements/elements_src/drift.h')]

class Cavity(BeamElement):
    '''Beam element modeling an RF cavity. Parameters:

             - voltage [V]: Voltage of the RF cavity. Default is ``0``.
             - frequency [Hz]: Frequency of the RF cavity. Default is ``0``.
             - lag [deg]: Phase seen by the reference particle. Default is ``0``.
    '''

    _xofields = {
        'voltage': xo.Float64,
        'frequency': xo.Float64,
        'lag': xo.Float64,
        }

    def get_backtrack_element(self, _context=None, _buffer=None, _offset=None):
        return self.__class__(
                              voltage=-self.voltage,
                              frequency=self.frequency,
                              lag=self.lag,
                              _context=_context, _buffer=_buffer, _offset=_offset)

Cavity.XoStruct.extra_sources = [
        _pkg_root.joinpath('headers/constants.h'),
        _pkg_root.joinpath('beam_elements/elements_src/cavity.h')]


class XYShift(BeamElement):
    '''Beam element modeling an transverse shift of the reference system. Parameters:

             - dx [m]: Horizontal shift. Default is ``0``.
             - dy [m]: Vertical shift. Default is ``0``.

    '''
    _xofields = {
        'dx': xo.Float64,
        'dy': xo.Float64,
        }

    def get_backtrack_element(self, _context=None, _buffer=None, _offset=None):
        return self.__class__(
                              dx=-self.dx, dy=-self.dy,
                              _context=_context, _buffer=_buffer, _offset=_offset)

XYShift.XoStruct.extra_sources = [
        _pkg_root.joinpath('beam_elements/elements_src/xyshift.h')]


## ELECTRON LENS

class Elens(BeamElement):
# if array is needed we do it like this
#    _xofields={'inner_radius': xo.Float64[:]}
    _xofields={
               'current':      xo.Float64,
               'inner_radius': xo.Float64,
               'outer_radius': xo.Float64,
               'elens_length': xo.Float64,
               'voltage':      xo.Float64
              }

    def __init__(self,  inner_radius = None,
                        outer_radius = None,
                        current      = None,
                        elens_length = None,
                        voltage      = None, **kwargs):
        super().__init__(**kwargs)
        self.inner_radius    = inner_radius
        self.outer_radius    = outer_radius
        self.current         = current
        self.elens_length    = elens_length
        self.voltage         = voltage

    def get_backtrack_element(self, _context=None, _buffer=None, _offset=None):
        return self.__class__(
                              current=self.current,
                              inner_radius=self.inner_radius,
                              outer_radius=self.outer_radius,
                              elens_length=-self.elens_length,
                              voltage=self.voltage,
                              _context=_context, _buffer=_buffer, _offset=_offset)

Elens.XoStruct.extra_sources = [
    _pkg_root.joinpath('beam_elements/elements_src/elens.h')]




class SRotation(BeamElement):
    '''Beam element modeling an rotation of the reference system around the s axis. Parameters:

                - angle [deg]: Rotation angle. Default is ``0``.

    '''

    _xofields={
        'cos_z': xo.Float64,
        'sin_z': xo.Float64,
        }

    def to_dict(self):
        dct = super().to_dict()
        dct['angle'] = self.angle
        return dct

    def __init__(self, angle=0, **nargs):
        anglerad = angle / 180 * np.pi
        nargs['cos_z']=np.cos(anglerad)
        nargs['sin_z']=np.sin(anglerad)
        super().__init__(**nargs)

    @property
    def angle(self):
        return np.arctan2(self.sin_z, self.cos_z) * (180.0 / np.pi)

    def get_backtrack_element(self, _context=None, _buffer=None, _offset=None):
        return self.__class__(
                              angle=-self.angle,
                              _context=_context, _buffer=_buffer, _offset=_offset)

SRotation.XoStruct.extra_sources = [
        _pkg_root.joinpath('beam_elements/elements_src/srotation.h')]

class Multipole(BeamElement):
    '''Beam element modeling a thin magnetic multipole. Parameters:

            - order [int]: Horizontal shift. Default is ``0``.
            - knl [m^-n, array]: Normalized integrated strength of the normal components.
            - ksl [m^-n, array]: Normalized integrated strength of the skew components.
            - hxl [rad]: Rotation angle of the reference trajectoryin the horizzontal plane.
            - hyl [rad]: Rotation angle of the reference trajectory in the vertical plane.
            - length [m]: Length of the originating thick multipole.

    '''

    _xofields={
        'order': xo.Int64,
        'length': xo.Float64,
        'hxl': xo.Float64,
        'hyl': xo.Float64,
        'radiation_flag': xo.Int64,
        'bal': xo.Float64[:],
        }

    def to_dict(self):
        dct = super().to_dict()
        dct['knl'] = self.knl
        dct['ksl'] = self.ksl
        return dct


    def __init__(self, order=None, knl=None, ksl=None, bal=None, **kwargs):

        if bal is None and (
            knl is not None or ksl is not None or order is not None
        ):
            if knl is None:
                knl = []
            if ksl is None:
                ksl = []
            if order is None:
                order = 0

            n = max((order + 1), max(len(knl), len(ksl)))
            assert n > 0

            _knl = np.array(knl)
            nknl = np.zeros(n, dtype=_knl.dtype)
            nknl[: len(knl)] = knl
            knl = nknl
            del _knl
            assert len(knl) == n

            _ksl = np.array(ksl)
            nksl = np.zeros(n, dtype=_ksl.dtype)
            nksl[: len(ksl)] = ksl
            ksl = nksl
            del _ksl
            assert len(ksl) == n

            order = n - 1
            bal = np.zeros(2 * order + 2)

            idx = np.array([ii for ii in range(0, len(knl))])
            inv_factorial = 1.0 / factorial(idx, exact=True)
            bal[0::2] = knl * inv_factorial
            bal[1::2] = ksl * inv_factorial

            kwargs["bal"] = bal
            kwargs["order"] = order

        elif bal is not None and len(bal) > 0:
            kwargs["bal"] = bal
            kwargs["order"] = (len(bal) - 2) // 2

        ## TODO: Remove when xobjects is fixed
        if 'bal' in kwargs.keys():
            keep_bal = kwargs['bal']
            kwargs['bal'] = len(keep_bal) # Initializes with zeros

        self.xoinitialize(**kwargs)

        ## TODO: Remove when xobjects is fixed
        if 'bal' in kwargs.keys():
            if isinstance(keep_bal, np.ndarray):
                keep_bal = self._buffer.context.nparray_to_context_array(
                                                                    keep_bal)
            self.bal[:]= keep_bal # Sets the values

    @property
    def knl(self):
        bal_length = len(self.bal)
        idxes = np.array([ii for ii in range(0, bal_length, 2)])
        return [self.bal[idx] * factorial(idx // 2, exact=True) for idx in idxes]

    @property
    def ksl(self):
        bal_length = len(self.bal)
        idxes = np.array([ii for ii in range(0, bal_length, 2)])
        return [self.bal[idx + 1] * factorial(idx // 2, exact=True) for idx in idxes]
        #idx = np.array([ii for ii in range(0, len(self.bal), 2)])
        #return self.bal[idx + 1] * factorial(idx // 2, exact=True)

    def get_backtrack_element(self, _context=None, _buffer=None, _offset=None):
        return self.__class__(
                              order=self.order,
                              length=-self.length,
                              hxl=-self.hxl,
                              hyl=-self.hyl,
                              radiation_flag=0, #TODO, I force radiation off for now
                              bal=-self.bal, # TODO: maybe it can be made more efficient
                              _context=_context, _buffer=_buffer, _offset=_offset)

Multipole.XoStruct.extra_sources = [
<<<<<<< HEAD
    _pkg_root.joinpath('random_number_generator/rng_src/base_rng.h'),
    _pkg_root.joinpath('random_number_generator/rng_src/local_particle_rng.h'),
    _pkg_root.joinpath('headers/synrad_spectrum.h'),
=======
    xp.general._pkg_root.joinpath(
        'random_number_generator/rng_src/base_rng.h'),
    xp.general._pkg_root.joinpath(
        'random_number_generator/rng_src/local_particle_rng.h'),
>>>>>>> 3cda1186
    _pkg_root.joinpath('beam_elements/elements_src/multipole.h')]


class RFMultipole(BeamElement):
    '''Beam element modeling a thin modulated multipole, with strengths dependent on the z coordinate:

            kn(z) = k_n cos(2pi w tau + pn/180*pi)

            ks[n](z) = k_n cos(2pi w tau + pn/180*pi)

        Its parameters are:

            - order [int]: Horizontal shift. Default is ``0``.
            - frequency [Hz]: Frequency of the RF cavity. Default is ``0``.
            - knl [m^-n, array]: Normalized integrated strength of the normal components.
            - ksl [m^-n, array]: Normalized integrated strength of the skew components.
            - pn [deg, array]: Phase of the normal components.
            - ps [deg, array]: Phase of the skew components.
            - voltage [V]: Longitudinal voltage. Default is ``0``.
            - lag [deg]: Longitudinal phase seen by the reference particle. Default is ``0``.

    '''

    _xofields={
        'order': xo.Int64,
        'voltage': xo.Float64,
        'frequency': xo.Float64,
        'lag': xo.Float64,
        'bal': xo.Float64[:],
        'phase': xo.Float64[:],
    }

    def to_dict(self):
        dct = super().to_dict()
        dct['knl'] = self.knl
        dct['ksl'] = self.ksl
        dct['pn'] = self.pn
        dct['ps'] = self.ps
        return dct

    def __init__(
        self,
        order=None,
        knl=None,
        ksl=None,
        pn=None,
        ps=None,
        bal=None,
        phase=None,
        **kwargs
    ):

        assert 'p' not in kwargs, "`p` in RF Multipole is not supported anymore"

        if bal is None and (
            knl is not None
            or ksl is not None
            or pn is not None
            or ps is not None
            or order is not None
        ):
            if knl is None:
                knl = []
            if ksl is None:
                ksl = []
            if pn is None:
                pn = []
            if ps is None:
                ps = []
            if order is None:
                order = 0

            n = max((order + 1), max(len(knl), len(ksl), len(pn), len(ps)))
            assert n > 0

            _knl = np.array(knl)
            nknl = np.zeros(n, dtype=_knl.dtype)
            nknl[: len(knl)] = knl
            knl = nknl
            del _knl
            assert len(knl) == n

            _ksl = np.array(ksl)
            nksl = np.zeros(n, dtype=_ksl.dtype)
            nksl[: len(ksl)] = ksl
            ksl = nksl
            del _ksl
            assert len(ksl) == n

            _pn = np.array(pn)
            npn = np.zeros(n, dtype=_pn.dtype)
            npn[: len(pn)] = pn
            pn = npn
            del _pn
            assert len(pn) == n

            _ps = np.array(ps)
            nps = np.zeros(n, dtype=_ps.dtype)
            nps[: len(ps)] = ps
            ps = nps
            del _ps
            assert len(ps) == n

            order = n - 1
            bal = np.zeros(2 * order + 2)
            phase = np.zeros(2 * order + 2)

            idx = np.array([ii for ii in range(0, len(knl))])
            inv_factorial = 1.0 / factorial(idx, exact=True)
            bal[0::2] = knl * inv_factorial
            bal[1::2] = ksl * inv_factorial

            phase[0::2] = pn
            phase[1::2] = ps

            kwargs["bal"] = bal
            kwargs["phase"] = phase
            kwargs["order"] = order

        elif (
            bal is not None
            and bal
            and len(bal) >= 2
            and ((len(bal) % 2) == 0)
            and phase is not None
            and phase
            and len(phase) >= 2
            and ((len(phase) % 2) == 0)
        ):
            kwargs["bal"] = bal
            kwargs["phase"] = phase
            kwargs["order"] = (len(bal) - 2) / 2
        elif '_xobject' in kwargs.keys() and kwargs['_xobject'] is not None:
            pass
        else:
            raise ValueError('RF Multipole Invalid input!')


        if '_xobject' in kwargs.keys() and kwargs['_xobject'] is not None:
            super().__init__(**kwargs)
        else:
            temp_bal = kwargs["bal"]
            temp_phase = kwargs["phase"]

            kwargs["bal"] = len(temp_bal)
            kwargs["phase"] = len(temp_phase)

            super().__init__(**kwargs)

            ctx = self._buffer.context
            self.bal[:] = ctx.nparray_to_context_array(temp_bal)
            self.phase[:] = ctx.nparray_to_context_array(temp_phase)

    @property
    def knl(self):
        idx = np.array([ii for ii in range(0, len(self.bal), 2)])
        return self.bal[idx] * factorial(idx // 2, exact=True)

    @property
    def ksl(self):
        idx = np.array([ii for ii in range(0, len(self.bal), 2)])
        return self.bal[idx + 1] * factorial(idx // 2, exact=True)

    def set_knl(self, value, order):
        assert order <= self.order
        self.bal[order * 2] = value / factorial(order, exact=True)

    def set_ksl(self, value, order):
        assert order <= self.order
        self.bal[order * 2 + 1] = value / factorial(order, exact=True)

    @property
    def pn(self):
        idx = np.array([ii for ii in range(0, len(self.phase), 2)])
        return self.phase[idx]

    @property
    def ps(self):
        idx = np.array([ii for ii in range(0, len(self.phase), 2)])
        return self.phase[idx + 1]

    def set_pn(self, value, order):
        assert order <= self.order
        self.phase[order * 2] = value

    def set_ps(self, value, order):
        assert order <= self.order
        self.phase[order * 2 + 1] = value

    def get_backtrack_element(self, _context=None, _buffer=None, _offset=None):
        return self.__class__(
                              order=self.order,
                              voltage=-self.voltage,
                              frequency=self.frequency,
                              lag=self.lag,
                              bal=[-bb for bb in self.bal], # TODO: maybe it can be made more efficient
                              p = [pp for pp in self.phase],
                              _context=_context, _buffer=_buffer, _offset=_offset)

RFMultipole.XoStruct.extra_sources = [
        _pkg_root.joinpath('headers/constants.h'),
        _pkg_root.joinpath('beam_elements/elements_src/rfmultipole.h')]


class DipoleEdge(BeamElement):
    '''Beam element modeling a dipole edge. Parameters:

            - h [1/m]: Curvature.
            - e1 [rad]: Face angle.
            - hgap [m]: Equivalent gap.
            - fint []: Fringe integral.

    '''

    _xofields = {
            'r21': xo.Float64,
            'r43': xo.Float64,
            }

    def to_dict(self):
        dct = super().to_dict()
        dct['h'] = self.h
        dct['e1'] = self.e1
        dct['hgap'] = self.hgap
        dct['fint'] = self.fint
        return dct

    def __init__(
        self,
        r21=None,
        r43=None,
        h=None,
        e1=None,
        hgap=None,
        fint=None,
        **kwargs
    ):
        if r21 is None and r43 is None:
            ZERO = np.float64(0.0)
            if hgap is None:
                hgap = ZERO
            if h is None:
                h = ZERO
            if e1 is None:
                e1 = ZERO
            if fint is None:
                fint = ZERO

            # Check that the argument e1 is not too close to ( 2k + 1 ) * pi/2
            # so that the cos in the denominator of the r43 calculation and
            # the tan in the r21 calculations blow up
            assert not np.isclose(np.absolute(np.cos(e1)), ZERO)

            corr = np.float64(2.0) * h * hgap * fint
            r21 = h * np.tan(e1)
            temp = corr / np.cos(e1) * (np.float64(1) + np.sin(e1) * np.sin(e1))

            # again, the argument to the tan calculation should be limited
            assert not np.isclose(np.absolute(np.cos(e1 - temp)), ZERO)
            r43 = -h * np.tan(e1 - temp)

            self.h = h
            self.e1 = e1
            self.hgap = hgap
            self.fint = fint

        if r21 is not None and r43 is not None:
            kwargs['r21'] = r21
            kwargs['r43'] = r43
            super().__init__(**kwargs)
        else:
            raise ValueError(
                "DipoleEdge needs either coefficiants r21 and r43"
                " or suitable values for h, e1, hgap, and fint provided"
            )

    def get_backtrack_element(self, _context=None, _buffer=None, _offset=None):
        return self.__class__(
                              r21=-self.r21,
                              r43=-self.r43,
                              _context=_context, _buffer=_buffer, _offset=_offset)


DipoleEdge.XoStruct.extra_sources = [
        _pkg_root.joinpath('beam_elements/elements_src/dipoleedge.h')]


class LinearTransferMatrix(BeamElement):
    _xofields={
        'no_detuning': xo.Int64,
        'q_x': xo.Float64,
        'q_y': xo.Float64,
        'cos_s': xo.Float64,
        'sin_s': xo.Float64,
        'beta_x_0': xo.Float64,
        'beta_y_0': xo.Float64,
        'beta_ratio_x': xo.Float64,
        'beta_prod_x': xo.Float64,
        'beta_ratio_y': xo.Float64,
        'beta_prod_y': xo.Float64,
        'alpha_x_0': xo.Float64,
        'alpha_x_1': xo.Float64,
        'alpha_y_0': xo.Float64,
        'alpha_y_1': xo.Float64,
        'disp_x_0': xo.Float64,
        'disp_x_1': xo.Float64,
        'disp_y_0': xo.Float64,
        'disp_y_1': xo.Float64,
        'beta_s': xo.Float64,
        'energy_ref_increment': xo.Float64,
        'energy_increment': xo.Float64,
        'chroma_x': xo.Float64,
        'chroma_y': xo.Float64,
        'detx_x': xo.Float64,
        'detx_y': xo.Float64,
        'dety_y': xo.Float64,
        'dety_x': xo.Float64
        }

    def __init__(self, Q_x=0, Q_y=0,
                     beta_x_0=1.0, beta_x_1=1.0, beta_y_0=1.0, beta_y_1=1.0,
                     alpha_x_0=0.0, alpha_x_1=0.0, alpha_y_0=0.0, alpha_y_1=0.0,
                     disp_x_0=0.0, disp_x_1=0.0, disp_y_0=0.0, disp_y_1=0.0,
                     Q_s=0.0, beta_s=1.0,
                     chroma_x=0.0, chroma_y=0.0,
                     detx_x=0.0, detx_y=0.0, dety_y=0.0, dety_x=0.0,
                     energy_increment=0.0, energy_ref_increment=0.0, **nargs):

        if (chroma_x==0 and chroma_y==0
            and detx_x==0 and detx_y==0 and dety_y==0 and dety_x==0):

            cos_x = np.cos(2.0*np.pi*Q_x)
            sin_x = np.sin(2.0*np.pi*Q_x)
            cos_y = np.cos(2.0*np.pi*Q_y)
            sin_y = np.sin(2.0*np.pi*Q_y)

            nargs['no_detuning']  =  True
            nargs['q_x'] = sin_x
            nargs['q_y'] = sin_y
            nargs['chroma_x'] = cos_x
            nargs['chroma_y'] = cos_y
            nargs['detx_x'] = 0.
            nargs['detx_y'] = 0.
            nargs['dety_y'] = 0.
            nargs['dety_x'] = 0.
        else:
            nargs['no_detuning']  =  False
            nargs['q_x'] = Q_x
            nargs['q_y'] = Q_y
            nargs['chroma_x'] = chroma_x
            nargs['chroma_y'] = chroma_y
            nargs['detx_x'] = detx_x
            nargs['detx_y'] = detx_y
            nargs['dety_y'] = dety_y
            nargs['dety_x'] = dety_x

        if Q_s is not None:
            nargs['cos_s'] = np.cos(2.0*np.pi*Q_s)
            nargs['sin_s'] = np.sin(2.0*np.pi*Q_s)
        else:
            nargs['cos_s'] = 999
            nargs['sin_s'] = 0.

        nargs['beta_x_0'] = beta_x_0
        nargs['beta_y_0'] = beta_y_0
        nargs['beta_ratio_x'] = np.sqrt(beta_x_1/beta_x_0)
        nargs['beta_prod_x'] = np.sqrt(beta_x_1*beta_x_0)
        nargs['beta_ratio_y'] = np.sqrt(beta_y_1/beta_y_0)
        nargs['beta_prod_y'] = np.sqrt(beta_y_1*beta_y_0)
        nargs['alpha_x_0'] = alpha_x_0
        nargs['alpha_x_1'] = alpha_x_1
        nargs['alpha_y_0'] = alpha_y_0
        nargs['alpha_y_1'] = alpha_y_1
        nargs['disp_x_0'] = disp_x_0
        nargs['disp_x_1'] = disp_x_1
        nargs['disp_y_0'] = disp_y_0
        nargs['disp_y_1'] = disp_y_1
        nargs['beta_s'] = beta_s
        # acceleration with change of reference momentum
        nargs['energy_ref_increment'] = energy_ref_increment
        # acceleration without change of reference momentum
        nargs['energy_increment'] = energy_increment

        super().__init__(**nargs)

    @property
    def Q_s(self):
        return np.arccos(self.cos_s) / (2*np.pi)

    @property
    def beta_x_1(self):
        return self.beta_prod_x*self.beta_ratio_x

    @property
    def beta_y_1(self):
        return self.beta_prod_y*self.beta_ratio_y

LinearTransferMatrix.XoStruct.extra_sources = [
        _pkg_root.joinpath('beam_elements/elements_src/lineartransfermatrix.h')]

class EnergyChange(BeamElement):
    _xofields={
        'energy_ref_increment': xo.Float64,
        'energy_increment': xo.Float64
        }

    def __init__(self, energy_increment=0.0,energy_ref_increment=0.0, **nargs):
        nargs['energy_ref_increment']=energy_ref_increment # acceleration with change of reference momentum (e.g. ramp)
        nargs['energy_increment']=energy_increment # acceleration without change of reference momentum (e.g. compensation of energy loss)
        super().__init__(**nargs)

EnergyChange.XoStruct.extra_sources = [
        _pkg_root.joinpath('beam_elements/elements_src/energychange.h')]

<|MERGE_RESOLUTION|>--- conflicted
+++ resolved
@@ -277,16 +277,9 @@
                               _context=_context, _buffer=_buffer, _offset=_offset)
 
 Multipole.XoStruct.extra_sources = [
-<<<<<<< HEAD
-    _pkg_root.joinpath('random_number_generator/rng_src/base_rng.h'),
-    _pkg_root.joinpath('random_number_generator/rng_src/local_particle_rng.h'),
+    xp.general._pkg_root.joinpath('random_number_generator/rng_src/base_rng.h'),
+    xp.general._pkg_root.joinpath('random_number_generator/rng_src/local_particle_rng.h'),
     _pkg_root.joinpath('headers/synrad_spectrum.h'),
-=======
-    xp.general._pkg_root.joinpath(
-        'random_number_generator/rng_src/base_rng.h'),
-    xp.general._pkg_root.joinpath(
-        'random_number_generator/rng_src/local_particle_rng.h'),
->>>>>>> 3cda1186
     _pkg_root.joinpath('beam_elements/elements_src/multipole.h')]
 
 
