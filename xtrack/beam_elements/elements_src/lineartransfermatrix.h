--- conflicted
+++ resolved
@@ -212,17 +212,11 @@
     LocalParticle_add_to_x(part,disp_x_1 * delta + x_ref_1);
     LocalParticle_add_to_px(part,px_ref_1 +disp_px_1 * delta);
     LocalParticle_add_to_y(part,disp_y_1 * delta + y_ref_1);
-<<<<<<< HEAD
-    LocalParticle_add_to_py(part,py_ref_1+disp_py_1 * delta);
-    
-    
-=======
     LocalParticle_add_to_py(part,py_ref_1);
 
     // Add to s coordinate
     LocalParticle_add_to_s(part, length);
 
->>>>>>> dfc32e3d
     //end_per_particle_block
 }
 
