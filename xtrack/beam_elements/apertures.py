import numpy as np

import xobjects as xo

from ..base_element import BeamElement
from ..general import _pkg_root


class LimitRect(BeamElement):
    _xofields = {
        'min_x': xo.Float64,
        'max_x': xo.Float64,
        'min_y': xo.Float64,
        'max_y': xo.Float64,
        }

    def get_backtrack_element(self, _context=None, _buffer=None, _offset=None):
        return self.__class__(
                    min_x=self.min_x,
                    max_x=self.max_x,
                    min_y=self.min_y,
                    max_y=self.max_y,
                    _context=_context, _buffer=_buffer, _offset=_offset)

LimitRect.XoStruct.extra_sources = [
        _pkg_root.joinpath('beam_elements/apertures_src/limitrect.h')]


class LimitEllipse(BeamElement):
    _xofields = {
            'a_squ': xo.Float64,
            'b_squ': xo.Float64,
            'a_b_squ': xo.Float64,
            }

    def __init__(self, a_squ=None, b_squ=None, **kwargs):
        if a_squ is None and "a" in kwargs:
            a = kwargs.get("a")
            if a is not None and a > 0.0:
                a_squ = a * a
        if a_squ is None:
            a_squ = 1.0

        if b_squ is None and "b" in kwargs:
            b = kwargs.get("b")
            if b is not None and b > 0.0:
                b_squ = b * b
        if b_squ is None:
            b_squ = 1.0

        if a_squ > 0.0 and b_squ > 0.0:
            a_b_squ = a_squ * b_squ
            kwargs['a_squ'] = a_squ
            kwargs['b_squ'] = b_squ
            kwargs['a_b_squ'] = a_squ * b_squ
            super().__init__(**kwargs)
        else:
            raise ValueError("a_squ and b_squ have to be positive definite")

    def set_half_axes(self, a, b):
        return self.set_half_axes_squ(a * a, b * b)

    def set_half_axes_squ(self, a_squ, b_squ):
        self.a_squ = a_squ
        self.b_squ = b_squ
        self.a_b_squ = a_squ * b_squ
        return self

    def get_backtrack_element(self, _context=None, _buffer=None, _offset=None):
        return self.__class__(
                    a_squ=self.a_squ,
                    b_squ=self.b_squ,
                    a_b_squ=self.a_b_squ,
                    _context=_context, _buffer=_buffer, _offset=_offset)

LimitEllipse.XoStruct.extra_sources = [
        _pkg_root.joinpath('beam_elements/apertures_src/limitellipse.h')]


<<<<<<< HEAD
class LimitPolygon(BeamElement):
    _xofields = {
        'x_vertices': xo.Float64[:],
        'y_vertices': xo.Float64[:],
        'x_normal': xo.Float64[:],
        'y_normal': xo.Float64[:],
        'resc_fac': xo.Float64
        }

    def __init__(self, x_vertices, y_vertices, **kwargs):

        assert len(x_vertices) == len(y_vertices)

        super().__init__(
                x_vertices=x_vertices,
                y_vertices=y_vertices,
                x_normal = len(x_vertices),
                y_normal = len(x_vertices),
                resc_fac = 1.,
                **kwargs)

        lengths = np.sqrt(np.diff(self.x_closed)**2
                        + np.diff(self.y_closed)**2)

        assert np.all(lengths>0)


        if self.area < 0:
            raise ValueError(
                    "The area of the polygon is negative!\n"
                    "Vertices must be provided with counter-clockwise order!")

        Nx = -np.diff(self.y_closed)
        Ny = np.diff(self.x_closed)

        norm_N = np.sqrt(Nx**2 + Ny**2)
        Nx = Nx / norm_N
        Ny = Ny / norm_N

        ctx = self._buffer.context
        self.x_normal = ctx.nparray_to_context_array(Nx)
        self.y_normal = ctx.nparray_to_context_array(Ny)


    @property
    def x_closed(self):
        ctx = self._buffer.context
        xx = ctx.nparray_from_context_array(self.x_vertices)
        return np.concatenate([xx, np.array([xx[0]])])

    @property
    def y_closed(self):
        ctx = self._buffer.context
        yy = ctx.nparray_from_context_array(self.y_vertices)
        return np.concatenate([yy, np.array([yy[0]])])

    def impact_point_and_normal(self, x_in, y_in, z_in,
                                x_out, y_out, z_out):

        ctx = self._buffer.context

        if 'LimitPolygon_impact_point_and_normal' not in ctx.kernels.keys():
            ctx.add_kernels(
                sources = (['#define NO_LIMITPOLYGON_TRACK_LOCAL_PARTICLE']
                             + self.XoStruct.extra_sources),
                kernels =  self.XoStruct.custom_kernels)

        x_inters = ctx.zeros(shape=x_in.shape, dtype=np.float64)
        y_inters = ctx.zeros(shape=x_in.shape, dtype=np.float64)
        z_inters = ctx.zeros(shape=x_in.shape, dtype=np.float64)
        Nx_inters = ctx.zeros(shape=x_in.shape, dtype=np.float64)
        Ny_inters = ctx.zeros(shape=x_in.shape, dtype=np.float64)
        i_found = ctx.zeros(shape=x_in.shape, dtype=np.int64)

        ctx.kernels.LimitPolygon_impact_point_and_normal(el=self,
                x_in=x_in, y_in=y_in, z_in=z_in,
                x_out=x_out, y_out=y_out, z_out=z_out,
                n_impacts=len(x_in), x_inters=x_inters,
                y_inters=y_inters, z_inters=z_inters,
                Nx_inters=Nx_inters, Ny_inters=Ny_inters,
                i_found=i_found)

        assert np.all(i_found>=0)

        return x_inters, y_inters, z_inters, Nx_inters, Ny_inters, i_found

    @property
    def area(self):
        return -0.5 * np.sum((self.y_closed[1:] + self.y_closed[:-1])
                                * (self.x_closed[1:] - self.x_closed[:-1]))
    @property
    def centroid(self):
        x = self.x_vertices
        y = self.x_vertices
        cx = 1/(6*self.area)*np.sum((x[:-1]+x[1:])*(x[:-1]*y[1:]-x[1:]*y[:-1]))
        cy = 1/(6*self.area)*np.sum((y[:-1]+y[1:])*(y[:-1]*x[1:]-y[1:]*x[:-1]))
        return (cx,cy)

LimitPolygon.XoStruct.extra_sources = [
        _pkg_root.joinpath('beam_elements/apertures_src/limitpolygon.h')]

LimitPolygon.XoStruct.custom_kernels = {
    'LimitPolygon_impact_point_and_normal': xo.Kernel(
        args = [xo.Arg(LimitPolygon.XoStruct, name='el'),
                xo.Arg(xo.Float64, pointer=True, name='x_in'),
                xo.Arg(xo.Float64, pointer=True, name='y_in'),
                xo.Arg(xo.Float64, pointer=True, name='z_in'),
                xo.Arg(xo.Float64, pointer=True, name='x_out'),
                xo.Arg(xo.Float64, pointer=True, name='y_out'),
                xo.Arg(xo.Float64, pointer=True, name='z_out'),
                xo.Arg(xo.Int64,   pointer=False, name='n_impacts'),
                xo.Arg(xo.Float64, pointer=True, name='x_inters'),
                xo.Arg(xo.Float64, pointer=True, name='y_inters'),
                xo.Arg(xo.Float64, pointer=True, name='z_inters'),
                xo.Arg(xo.Float64, pointer=True, name='Nx_inters'),
                xo.Arg(xo.Float64, pointer=True, name='Ny_inters'),
                xo.Arg(xo.Int64,   pointer=True, name='i_found')],
        n_threads='n_impacts')}
=======
class LimitRectEllipse(BeamElement):
    _xofields = {
            'max_x': xo.Float64,
            'max_y': xo.Float64,
            'a_squ': xo.Float64,
            'b_squ': xo.Float64,
            'a_b_squ': xo.Float64,
            }

    def __init__(
        self, max_x=None, max_y=None, a_squ=None, b_squ=None, **kwargs
    ):
        if max_x is None:
            max_x = 1.0
        if max_y is None:
            max_y = 1.0
        if a_squ is None and "a" in kwargs:
            a = kwargs.get("a")
            if a is not None and a > 0.0:
                a_squ = a * a
        if a_squ is None:
            a_squ = 1.0

        if b_squ is None and "b" in kwargs:
            b = kwargs.get("b")
            if b is not None and b > 0.0:
                b_squ = b * b
        if b_squ is None:
            b_squ = 1.0

        if max_x < 0.0:
            raise ValueError("max_x has to be positive definite")

        if max_y < 0.0:
            raise ValueError("max_y has to be_positive definite")

        if a_squ < 0.0 or b_squ < 0.0:
            raise ValueError("a_squ and b_squ have to be positive definite")

        super().__init__(
            max_x=max_x,
            max_y=max_y,
            a_squ=a_squ,
            b_squ=b_squ,
            a_b_squ=a_squ * b_squ,
            **kwargs
        )

    def set_half_axes(self, a, b):
        return self.set_half_axes_squ(a * a, b * b)

    def set_half_axes_squ(self, a_squ, b_squ):
        self.a_squ = a_squ
        self.b_squ = b_squ
        self.a_b_squ = a_squ * b_squ
        return self

LimitRectEllipse.XoStruct.extra_sources = [
        _pkg_root.joinpath('beam_elements/apertures_src/limitrectellipse.h')]
>>>>>>> 94f8db18
<|MERGE_RESOLUTION|>--- conflicted
+++ resolved
@@ -15,12 +15,7 @@
         }
 
     def get_backtrack_element(self, _context=None, _buffer=None, _offset=None):
-        return self.__class__(
-                    min_x=self.min_x,
-                    max_x=self.max_x,
-                    min_y=self.min_y,
-                    max_y=self.max_y,
-                    _context=_context, _buffer=_buffer, _offset=_offset)
+        return self.copy(_context=_context, _buffer=_buffer, _offset=_offset)
 
 LimitRect.XoStruct.extra_sources = [
         _pkg_root.joinpath('beam_elements/apertures_src/limitrect.h')]
@@ -57,6 +52,9 @@
         else:
             raise ValueError("a_squ and b_squ have to be positive definite")
 
+    def get_backtrack_element(self, _context=None, _buffer=None, _offset=None):
+        return self.copy(_context=_context, _buffer=_buffer, _offset=_offset)
+
     def set_half_axes(self, a, b):
         return self.set_half_axes_squ(a * a, b * b)
 
@@ -77,7 +75,6 @@
         _pkg_root.joinpath('beam_elements/apertures_src/limitellipse.h')]
 
 
-<<<<<<< HEAD
 class LimitPolygon(BeamElement):
     _xofields = {
         'x_vertices': xo.Float64[:],
@@ -121,6 +118,8 @@
         self.x_normal = ctx.nparray_to_context_array(Nx)
         self.y_normal = ctx.nparray_to_context_array(Ny)
 
+    def get_backtrack_element(self, _context=None, _buffer=None, _offset=None):
+        return self.copy(_context=_context, _buffer=_buffer, _offset=_offset)
 
     @property
     def x_closed(self):
@@ -196,7 +195,7 @@
                 xo.Arg(xo.Float64, pointer=True, name='Ny_inters'),
                 xo.Arg(xo.Int64,   pointer=True, name='i_found')],
         n_threads='n_impacts')}
-=======
+
 class LimitRectEllipse(BeamElement):
     _xofields = {
             'max_x': xo.Float64,
@@ -245,6 +244,9 @@
             **kwargs
         )
 
+    def get_backtrack_element(self, _context=None, _buffer=None, _offset=None):
+        return self.copy(_context=_context, _buffer=_buffer, _offset=_offset)
+
     def set_half_axes(self, a, b):
         return self.set_half_axes_squ(a * a, b * b)
 
@@ -256,4 +258,3 @@
 
 LimitRectEllipse.XoStruct.extra_sources = [
         _pkg_root.joinpath('beam_elements/apertures_src/limitrectellipse.h')]
->>>>>>> 94f8db18
