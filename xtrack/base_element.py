--- conflicted
+++ resolved
@@ -239,12 +239,11 @@
 class BeamElement(metaclass=MetaBeamElement):
     _xofields={}
 
-<<<<<<< HEAD
     def init_pipeline(self,pipeline_manager,name,partners_names=[]):
         self._pipeline_manager = pipeline_manager
         self.name = name
         self.partners_names = partners_names
-=======
+
 
 class PerParticleMethod:
 
@@ -279,5 +278,4 @@
             instance._track_kernel = context.kernels[instance._track_kernel_name]
 
         return PerParticleMethod(kernel=context.kernels[self.kernel_name],
-                                 element=instance)
->>>>>>> 98e17b8a
+                                 element=instance)