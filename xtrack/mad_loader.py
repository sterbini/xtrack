--- conflicted
+++ resolved
@@ -537,12 +537,9 @@
         classes=xtrack,
         replace_in_expr=None,
         allow_thick=False,
-<<<<<<< HEAD
         use_true_thick_bends=True,
         enable_edges=True,
         enable_fringes=True,
-=======
->>>>>>> febffa00
     ):
 
 
